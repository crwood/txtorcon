# -*- coding: utf-8 -*-

from __future__ import absolute_import
from __future__ import print_function
from __future__ import unicode_literals
from __future__ import with_statement

import six
import time
from datetime import datetime

from twisted.python.failure import Failure
from twisted.python import log
from twisted.internet import defer
from twisted.internet.interfaces import IStreamClientEndpoint
from zope.interface import implementer

from .interface import IRouterContainer, IStreamAttacher
from txtorcon.util import find_keywords, maybe_ip_addr


# look like "2014-01-25T02:12:14.593772"
TIME_FORMAT = '%Y-%m-%dT%H:%M:%S'


<<<<<<< HEAD
@implementer(IStreamClientEndpoint)
@implementer(IStreamAttacher)
class TorCircuitEndpoint(object):
    def __init__(self, reactor, torstate, circuit, target_endpoint,
                 socks_config=None):
        self._reactor = reactor
        self._state = torstate
        self._target_endpoint = target_endpoint  # a TorClientEndpoint
        self._circuit = circuit
        self._attached = defer.Deferred()
        self._socks_config = socks_config

    def attach_stream_failure(self, stream, fail):
        if not self._attached.called:
            self._attached.errback(fail)
=======
@implementer(IStreamAttacher)
class _CircuitAttacher(object):
    """
    Internal helper.

    If we've ever called .stream_via or .web_agent, then one of these
    is added as "the" stream-attacher.
    """
    def __init__(self):
        # map real_host (IPAddress) -> circuit
        self._circuit_targets = dict()

    def add_endpoint(self, target_ep, circuit):
        """
        Returns a Deferred that fires when we've attached this endpoint to
        the provided circuit.
        """
        # This can seem a little .. convulted. What's going on is
        # we're asking the TorCircuitEndpoint to tell us when it gets
        # the local address (i.e. when "whomever created the endpoit"
        # actually connects locally). We need this address to
        # successfully map incoming streams.
        d = defer.Deferred()
        target_ep._get_address().addCallback(self._add_real_target, circuit, d)
        return d

    def _add_real_target(self, real_addr, circuit, d):
        # joy oh joy, ipaddress wants unicode, Twisted gives us bytes...
        real_host = maybe_ip_addr(six.text_type(real_addr.host))
        real_port = real_addr.port
        self._circuit_targets[(real_host, real_port)] = (circuit, d)

    def attach_stream_failure(self, stream, fail):
        """
        IStreamAttacher API
        """
        k = (stream.source_addr, stream.source_port)
        try:
            (circ, d) = self._circuit_targets.pop(k)
            d.errback(fail)
        except KeyError:
            pass
        # so this means ... we got an error, but on a stream we either
        # don't care about or already .callback()'d so should we log
        # it? or ignore?
>>>>>>> 99a75899
        return None

    @defer.inlineCallbacks
    def attach_stream(self, stream, circuits):
<<<<<<< HEAD
        real_addr = yield self._target_endpoint.get_address()
        # joy oh joy, ipaddress wants unicode, Twisted gives us bytes...
        real_host = maybe_ip_addr(six.text_type(real_addr.host))

        # Note: matching via source port/addr is way better than
        # target because multiple streams may be headed at the same
        # target ... but a bit of a pain to pass it all through to here :/
        if stream.source_addr == real_host and \
           stream.source_port == real_addr.port:

            if self._circuit.state in ['FAILED', 'CLOSED', 'DETACHED']:
                self._attached.errback(
                    Failure(
                        RuntimeError(
                            "Circuit {circuit.id} unusable for our stream.".format(
                                circuit=self._circuit,
                            )
                        )
                    )
                )
            else:
                # XXX could check target_host, target_port to be sure...?
                self._attached.callback(None)
                defer.returnValue(self._circuit)
=======
        """
        IStreamAttacher API
        """

        k = (stream.source_addr, stream.source_port)
        try:
            circuit, d = self._circuit_targets.pop(k)
        except KeyError:
            return

        try:
            yield circuit.when_built()
            if circuit.state in ['FAILED', 'CLOSED', 'DETACHED']:
                d.errback(Failure(RuntimeError(
                    "Circuit {circuit.id} in state {circuit.state} so unusable".format(
                        circuit=circuit,
                    )
                )))
                return
            d.callback(None)
            defer.returnValue(circuit)
        except Exception:
            d.errback(Failure())


@defer.inlineCallbacks
def _get_circuit_attacher(reactor, state):
    if _get_circuit_attacher.attacher is None:
        _get_circuit_attacher.attacher = _CircuitAttacher()
        yield state.set_attacher(_get_circuit_attacher.attacher, reactor)
    defer.returnValue(_get_circuit_attacher.attacher)


_get_circuit_attacher.attacher = None


@implementer(IStreamClientEndpoint)
class TorCircuitEndpoint(object):
    def __init__(self, reactor, torstate, circuit, target_endpoint,
                 socks_config=None):
        self._reactor = reactor
        self._state = torstate
        self._target_endpoint = target_endpoint  # a TorClientEndpoint
        self._circuit = circuit
        self._socks_config = socks_config
>>>>>>> 99a75899

    @defer.inlineCallbacks
    def connect(self, protocol_factory):
        """IStreamClientEndpoint API"""
        # need to:
        # 1. add 'our' attacher to state
        # 2. do the "underlying" connect
        # 3. recognize our stream
        # 4. attach it to our circuit
<<<<<<< HEAD
        yield self._state.add_attacher(self, self._reactor)
        try:
            proto = yield self._target_endpoint.connect(protocol_factory)
            yield self._attached  # ensure this fired, too
            defer.returnValue(proto)

        finally:
            yield self._state.remove_attacher(self, self._reactor)
=======

        attacher = yield _get_circuit_attacher(self._reactor, self._state)
        # note that we'll only ever add an attacher once, and then it
        # stays there "forever". so if you never call the .stream_via
        # or .web_agent APIs, set_attacher won't get called .. but if
        # you *do*, then you can't call set_attacher yourself (because
        # that's an error). See discussion in set_attacher on
        # TorState or issue #169

        connect_d = self._target_endpoint.connect(protocol_factory)
        attached_d = attacher.add_endpoint(self._target_endpoint, self._circuit)
        proto = yield connect_d
        yield attached_d
        defer.returnValue(proto)
>>>>>>> 99a75899


class Circuit(object):
    """
    Used by :class:`txtorcon.TorState` to represent one of Tor's circuits.

    This is kept up-to-date by the :class`txtorcon.TorState` that owns it, and
    individual circuits can be listened to for updates (or listen to
    every one using :meth:`txtorcon.TorState.add_circuit_listener`)

    :ivar path:
        contains a list of :class:`txtorcon.Router` objects
        representing the path this Circuit takes. Mostly this will be
        3 or 4 routers long. Note that internally Tor uses single-hop
        paths for some things. See also the *purpose*
        instance-variable.

    :ivar streams:
        contains a list of Stream objects representing all streams
        currently attached to this circuit.

    :ivar state:
        contains a string from Tor describing the current state of the
        stream. From control-spec.txt section 4.1.1, these are:
           - LAUNCHED: circuit ID assigned to new circuit
           - BUILT: all hops finished, can now accept streams
           - EXTENDED: one more hop has been completed
           - FAILED: circuit closed (was not built)
           - CLOSED: circuit closed (was built)

    :ivar purpose:
        The reason this circuit was built. Values can currently be one
        of (but see control-spec.txt 4.1.1):
          - GENERAL
          - HS_CLIENT_INTRO
          - HS_CLIENT_REND
          - HS_SERVICE_INTRO
          - HS_SERVICE_REND
          - TESTING
          - CONTROLLER

    For most purposes, you'll want to look at GENERAL circuits only.


    :ivar id:
        The ID of this circuit, a number (or None if unset).
    """

    def __init__(self, routercontainer):
        """
        :param routercontainer: should implement
        :class:`txtorcon.interface.IRouterContainer`.
        """
        self.listeners = []
        self.router_container = IRouterContainer(routercontainer)
        self._torstate = routercontainer  # XXX FIXME
        self.path = []
        self.streams = []
        self.purpose = None
        self.id = None
        self.state = 'UNKNOWN'
        self.build_flags = []
        self.flags = {}

        # this is used to hold a Deferred that will callback() when
        # this circuit is being CLOSED or FAILED.
        self._closing_deferred = None
        # XXX ^ should probably be when_closed() etc etc...

        # caches parsed value for time_created()
        self._time_created = None

        # all notifications for when_built
        self._when_built = []

    # XXX backwards-compat for old .is_built for now
    @property
    def is_built(self):
        return self.when_built()

    def when_built(self):
        """
        Returns a Deferred that is callback()'d (with this Circuit
        instance) when this circuit hits BUILT.

        If it's already BUILT when this is called, you get an
        already-successful Deferred; otherwise, the state must change
        to BUILT.

        If the circuit will never hit BUILT (e.g. it is abandoned by
        Tor before it gets to BUILT) you will receive an errback
        """
        # XXX note to self: we never do an errback; fix this behavior
        d = defer.Deferred()
        if self.state == 'BUILT':
            d.callback(self)
        else:
            self._when_built.append(d)
        return d

    # XXX use same method for socks_config/endpoint as Tor.web_agent
    def web_agent(self, reactor, socks_endpoint=None, pool=None):
        """
        :param socks_endpoint: create one with
            :meth:`txtorcon.TorState.socks_endpoint`. Can be a
            Deferred. Can be None for a default one.

        :param pool: passed on to the Agent (as ``pool=``)
        """
        # local import because there isn't Agent stuff on some
        # platforms we support, so this will only error if you try
        # this on the wrong platform (pypy [??] and old-twisted)
        from txtorcon import web
        return web.tor_agent(
            reactor,
            socks_endpoint,
            circuit=self,
            pool=pool,
        )

    # XXX should make this API match above web_agent (i.e. pass a
    # socks_endpoint) or change the above...
    def stream_via(self, reactor, host, port,
<<<<<<< HEAD
                   socks_endpoint,
=======
                   socks_endpoint=None,
>>>>>>> 99a75899
                   use_tls=False):
        """
        This returns an IStreamClientEndpoint that wraps the passed-in
        endpoint such that it goes via Tor, and via this parciular
        circuit.

        We match the streams up using their source-ports, so even if
        there are many streams in-flight to the same destination they
        will align correctly. For example, to cause a stream to go to
        ``torproject.org:443`` via a particular circuit::

            from twisted.internet.endpoints import HostnameEndpoint

            dest = HostnameEndpoint(reactor, "torproject.org", 443)
            circ = yield torstate.build_circuit()  # lets Tor decide the path
            tor_ep = circ.stream_via(dest)
            # 'factory' is for your protocol
            proto = yield tor_ep.connect(factory)

        Note that if you're doing client-side Web requests, you
        probably want to use `treq
        <http://treq.readthedocs.org/en/latest/>`_ or ``Agent``
        directly so call :meth:`txtorcon.Circuit.web_agent` instead.

        :param socks_endpoint: should be a Deferred firing a valid
            IStreamClientEndpoint pointing at a Tor SOCKS port (or an
            IStreamClientEndpoint already).
        """
        from .endpoints import TorClientEndpoint
        ep = TorClientEndpoint(
            host, port, socks_endpoint,
            tls=use_tls,
            reactor=reactor,
        )
        return TorCircuitEndpoint(reactor, self._torstate, self, ep)

    @property
    def time_created(self):
        if self._time_created is not None:
            return self._time_created
        if 'TIME_CREATED' in self.flags:
            # strip off milliseconds
            t = self.flags['TIME_CREATED'].split('.')[0]
            tstruct = time.strptime(t, TIME_FORMAT)
            self._time_created = datetime(*tstruct[:7])
        return self._time_created

    def listen(self, listener):
        if listener not in self.listeners:
            self.listeners.append(listener)

    def unlisten(self, listener):
        self.listeners.remove(listener)

    def close(self, **kw):
        """
        This asks Tor to close the underlying circuit object. See
        :meth:`txtorcon.torstate.TorState.close_circuit`
        for details.

        You may pass keyword arguments to take care of any Flags Tor
        accepts for the CLOSECIRCUIT command. Currently, this is only
        "IfUnused". So for example: circ.close(IfUnused=True)

        :return: Deferred which callbacks with this Circuit instance
        ONLY after Tor has confirmed it is gone (not simply that the
        CLOSECIRCUIT command has been queued). This could be a while
        if you included IfUnused.
        """

        # we're already closed; nothing to do
        if self.state == 'CLOSED':
            return defer.succeed(None)

        # someone already called close() but we're not closed yet
        if self._closing_deferred:
            d = defer.Deferred()

            def closed(arg):
                d.callback(arg)
                return arg
            self._closing_deferred.addBoth(closed)
            return d

        # actually-close the circuit
        self._closing_deferred = defer.Deferred()

        def close_command_is_queued(*args):
            return self._closing_deferred
        d = self._torstate.close_circuit(self.id, **kw)
        d.addCallback(close_command_is_queued)
        return self._closing_deferred

    def age(self, now=None):
        """
        Returns an integer which is the difference in seconds from
        'now' to when this circuit was created.

        Returns None if there is no created-time.
        """
        if not self.time_created:
            return None
        if now is None:
            now = datetime.utcnow()
        return (now - self.time_created).seconds

    def _create_flags(self, kw):
        """
        this clones the kw dict, adding a lower-case version of every
        key (duplicated in stream.py; put in util?)
        """

        flags = {}
        for k in kw.keys():
            flags[k] = kw[k]
            flags[k.lower()] = kw[k]
        return flags

    def update(self, args):
        # print "Circuit.update:",args
        if self.id is None:
            self.id = int(args[0])
            for x in self.listeners:
                x.circuit_new(self)

        else:
            if int(args[0]) != self.id:
                raise RuntimeError("Update for wrong circuit.")
        self.state = args[1]

        kw = find_keywords(args)
        self.flags = kw
        if 'PURPOSE' in kw:
            self.purpose = kw['PURPOSE']
        if 'BUILD_FLAGS' in kw:
            self.build_flags = kw['BUILD_FLAGS'].split(',')

        if self.state == 'LAUNCHED':
            self.path = []
            for x in self.listeners:
                x.circuit_launched(self)
        else:
            if self.state != 'FAILED' and self.state != 'CLOSED':
                if len(args) > 2:
                    self.update_path(args[2].split(','))

        if self.state == 'BUILT':
            for x in self.listeners:
                x.circuit_built(self)
            self._notify_when_built()

        elif self.state == 'CLOSED':
            if len(self.streams) > 0:
                # it seems this can/does happen if a remote router
                # crashes or otherwise shuts down a circuit with
                # streams on it still .. also if e.g. you "carml circ
                # --delete " the circuit while the stream is
                # in-progress...can we do better than logging?
                # *should* we do anything else (the stream should get
                # closed still by Tor).
                log.msg(
                    "Circuit is {} but still has {} streams".format(
                        self.state, len(self.streams)
                    )
                )
            flags = self._create_flags(kw)
            self.maybe_call_closing_deferred()
            for x in self.listeners:
                x.circuit_closed(self, **flags)

        elif self.state == 'FAILED':
            if len(self.streams) > 0:
                log.err(RuntimeError("Circuit is %s but still has %d streams" %
                                     (self.state, len(self.streams))))
            flags = self._create_flags(kw)
            self.maybe_call_closing_deferred()
            for x in self.listeners:
                x.circuit_failed(self, **flags)

<<<<<<< HEAD
=======
    # XXX should use the util helper
>>>>>>> 99a75899
    def _notify_when_built(self, err=None):
        for d in self._when_built:
            if err is None:
                d.callback(self)
            else:
                d.errback(Failure(err))
        self._when_built = []

    def maybe_call_closing_deferred(self):
        """
        Used internally to callback on the _closing_deferred if it
        exists.
        """

        if self._closing_deferred:
            self._closing_deferred.callback(self)
            self._closing_deferred = None

    def update_path(self, path):
        """
        There are EXTENDED messages which don't include any routers at
        all, and any of the EXTENDED messages may have some arbitrary
        flags in them. So far, they're all upper-case and none start
        with $ luckily. The routers in the path should all be
        LongName-style router names (this depends on them starting
        with $).

        For further complication, it's possible to extend a circuit to
        a router which isn't in the consensus. nickm via #tor thought
        this might happen in the case of hidden services choosing a
        rendevouz point not in the current consensus.
        """

        oldpath = self.path
        self.path = []
        for p in path:
            if p[0] != '$':
                break

            # this will create a Router if we give it a router
            # LongName that doesn't yet exist
            router = self.router_container.router_from_id(p)

            self.path.append(router)
            # if the path grew, notify listeners
            if len(self.path) > len(oldpath):
                for x in self.listeners:
                    x.circuit_extend(self, router)
                oldpath = self.path

    def __str__(self):
        path = ' '.join([x.ip for x in self.path])
        return "<Circuit %d %s [%s] for %s>" % (self.id, self.state, path,
                                                self.purpose)


class CircuitBuildTimedOutError(Exception):
        """
    This exception is thrown when using `timed_circuit_build`
    and the circuit build times-out.
    """


def build_timeout_circuit(tor_state, reactor, path, timeout, using_guards=False):
    """
    Build a new circuit within a timeout.

    CircuitBuildTimedOutError will be raised unless we receive a
    circuit build result (success or failure) within the `timeout`
    duration.

    :returns: a Deferred which fires when the circuit build succeeds (or
        fails to build).
    """
    timed_circuit = []
    d = tor_state.build_circuit(routers=path, using_guards=using_guards)

    def get_circuit(c):
        timed_circuit.append(c)
        return c

    def trap_cancel(f):
        f.trap(defer.CancelledError)
        if timed_circuit:
            d2 = timed_circuit[0].close()
        else:
            d2 = defer.succeed(None)
        d2.addCallback(lambda ign: Failure(CircuitBuildTimedOutError("circuit build timed out")))
        return d2

    d.addCallback(get_circuit)
    d.addCallback(lambda circ: circ.when_built())
    d.addErrback(trap_cancel)
    reactor.callLater(timeout, d.cancel)
    return d<|MERGE_RESOLUTION|>--- conflicted
+++ resolved
@@ -23,23 +23,6 @@
 TIME_FORMAT = '%Y-%m-%dT%H:%M:%S'
 
 
-<<<<<<< HEAD
-@implementer(IStreamClientEndpoint)
-@implementer(IStreamAttacher)
-class TorCircuitEndpoint(object):
-    def __init__(self, reactor, torstate, circuit, target_endpoint,
-                 socks_config=None):
-        self._reactor = reactor
-        self._state = torstate
-        self._target_endpoint = target_endpoint  # a TorClientEndpoint
-        self._circuit = circuit
-        self._attached = defer.Deferred()
-        self._socks_config = socks_config
-
-    def attach_stream_failure(self, stream, fail):
-        if not self._attached.called:
-            self._attached.errback(fail)
-=======
 @implementer(IStreamAttacher)
 class _CircuitAttacher(object):
     """
@@ -85,37 +68,10 @@
         # so this means ... we got an error, but on a stream we either
         # don't care about or already .callback()'d so should we log
         # it? or ignore?
->>>>>>> 99a75899
         return None
 
     @defer.inlineCallbacks
     def attach_stream(self, stream, circuits):
-<<<<<<< HEAD
-        real_addr = yield self._target_endpoint.get_address()
-        # joy oh joy, ipaddress wants unicode, Twisted gives us bytes...
-        real_host = maybe_ip_addr(six.text_type(real_addr.host))
-
-        # Note: matching via source port/addr is way better than
-        # target because multiple streams may be headed at the same
-        # target ... but a bit of a pain to pass it all through to here :/
-        if stream.source_addr == real_host and \
-           stream.source_port == real_addr.port:
-
-            if self._circuit.state in ['FAILED', 'CLOSED', 'DETACHED']:
-                self._attached.errback(
-                    Failure(
-                        RuntimeError(
-                            "Circuit {circuit.id} unusable for our stream.".format(
-                                circuit=self._circuit,
-                            )
-                        )
-                    )
-                )
-            else:
-                # XXX could check target_host, target_port to be sure...?
-                self._attached.callback(None)
-                defer.returnValue(self._circuit)
-=======
         """
         IStreamAttacher API
         """
@@ -161,7 +117,6 @@
         self._target_endpoint = target_endpoint  # a TorClientEndpoint
         self._circuit = circuit
         self._socks_config = socks_config
->>>>>>> 99a75899
 
     @defer.inlineCallbacks
     def connect(self, protocol_factory):
@@ -171,16 +126,6 @@
         # 2. do the "underlying" connect
         # 3. recognize our stream
         # 4. attach it to our circuit
-<<<<<<< HEAD
-        yield self._state.add_attacher(self, self._reactor)
-        try:
-            proto = yield self._target_endpoint.connect(protocol_factory)
-            yield self._attached  # ensure this fired, too
-            defer.returnValue(proto)
-
-        finally:
-            yield self._state.remove_attacher(self, self._reactor)
-=======
 
         attacher = yield _get_circuit_attacher(self._reactor, self._state)
         # note that we'll only ever add an attacher once, and then it
@@ -195,7 +140,6 @@
         proto = yield connect_d
         yield attached_d
         defer.returnValue(proto)
->>>>>>> 99a75899
 
 
 class Circuit(object):
@@ -319,11 +263,7 @@
     # XXX should make this API match above web_agent (i.e. pass a
     # socks_endpoint) or change the above...
     def stream_via(self, reactor, host, port,
-<<<<<<< HEAD
-                   socks_endpoint,
-=======
                    socks_endpoint=None,
->>>>>>> 99a75899
                    use_tls=False):
         """
         This returns an IStreamClientEndpoint that wraps the passed-in
@@ -503,10 +443,7 @@
             for x in self.listeners:
                 x.circuit_failed(self, **flags)
 
-<<<<<<< HEAD
-=======
     # XXX should use the util helper
->>>>>>> 99a75899
     def _notify_when_built(self, err=None):
         for d in self._when_built:
             if err is None:
