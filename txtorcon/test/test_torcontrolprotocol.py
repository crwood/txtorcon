--- conflicted
+++ resolved
@@ -671,18 +671,16 @@
         self.assertTrue(x.has_key('foo'))
         self.assertEqual(x['foo'], 'bar\nbaz')
 
-<<<<<<< HEAD
     def test_multiline_keywords(self):
         x = parse_keywords('''Foo=bar\nBar''')
         self.assertEqual(x, {'Foo': 'bar\nBar'})
         x = parse_keywords('''Foo=bar\nBar''', multiline_values=False)
         self.assertEqual(x, {'Foo': 'bar',
                              'Bar': DEFAULT_VALUE})
-=======
+
     def test_unquoted_keywords(self):
         x = parse_keywords('''Tor="0.1.2.3.4-rc44"''')
         self.assertEqual(x, {'Tor': '0.1.2.3.4-rc44'})
->>>>>>> 535a30df
 
     def test_network_status(self):
         self.controller._update_network_status("""ns/all=
