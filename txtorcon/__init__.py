--- conflicted
+++ resolved
@@ -14,13 +14,10 @@
 from txtorcon.circuit import CircuitBuildTimedOutError
 from txtorcon.stream import Stream
 from txtorcon.controller import connect
-<<<<<<< HEAD
 from txtorcon.controller import launch
 from txtorcon.controller import Tor
 from txtorcon.controller import TorProcessProtocol
 from txtorcon.controller import TorNotFound
-=======
->>>>>>> 99a75899
 from txtorcon.torcontrolprotocol import TorControlProtocol
 from txtorcon.torcontrolprotocol import TorProtocolError
 from txtorcon.torcontrolprotocol import TorProtocolFactory
@@ -29,7 +26,6 @@
 from txtorcon.torstate import build_tor_connection
 from txtorcon.torstate import build_local_tor_connection
 from txtorcon.torconfig import TorConfig
-<<<<<<< HEAD
 
 # from txtorcon.onion import create_onion_service
 # from txtorcon.onion import launch_tor # XXX backwards-compat: (put back??)
@@ -47,15 +43,8 @@
 from txtorcon.onion import AuthenticatedHiddenService
 
 
-=======
-from txtorcon.torconfig import HiddenService
-from txtorcon.torconfig import EphemeralHiddenService
 from txtorcon.torconfig import launch_tor  # this one depreceated, use launch()
-from txtorcon.controller import TorProcessProtocol
 from txtorcon.controller import launch  # this is "newer" one
-from txtorcon.controller import TorNotFound
-from txtorcon.controller import Tor
->>>>>>> 99a75899
 from txtorcon.torinfo import TorInfo
 from txtorcon.addrmap import AddrMap
 from txtorcon.endpoints import TorOnionAddress
@@ -91,10 +80,7 @@
     "Router",
     "Circuit",
     "Stream",
-<<<<<<< HEAD
     "connect", "launch", "Tor",
-=======
->>>>>>> 99a75899
     "TorControlProtocol", "TorProtocolError", "TorProtocolFactory",
     "TorState", "DEFAULT_VALUE",
     "TorInfo",
