--- conflicted
+++ resolved
@@ -31,16 +31,12 @@
 from zope.interface import implementer
 from zope.interface import Interface, Attribute
 
-<<<<<<< HEAD
 from .torconfig import TorConfig
 from .onion import FilesystemOnionService, EphemeralOnionService
 from .util import SingleObserver
 FilesystemHiddenService = FilesystemOnionService  # XXX
 EphemeralHiddenService = EphemeralOnionService  # XXX
-=======
-from .torconfig import TorConfig, launch_tor, HiddenService
-from .util import SingleObserver
->>>>>>> 99a75899
+from .torconfig import TorConfig, launch_tor
 
 
 _global_tor = None  # instance of txtorcon.controller.Tor
@@ -209,7 +205,6 @@
         tor = connect(reactor, control_endpoint)
         tor.addCallback(lambda t: t.config)
         # tor is a Deferred
-<<<<<<< HEAD
         return TCPHiddenServiceEndpoint(
             reactor, tor, public_port,
             hidden_service_dir=hidden_service_dir,
@@ -217,11 +212,6 @@
             ephemeral=ephemeral,
             private_key=private_key,
         )
-=======
-        return TCPHiddenServiceEndpoint(reactor, tor, public_port,
-                                        hidden_service_dir=hidden_service_dir,
-                                        local_port=local_port)
->>>>>>> 99a75899
 
     @classmethod
     def global_tor(cls, reactor, public_port,
@@ -395,11 +385,7 @@
             self.hidden_service_dir = tempfile.mkdtemp(prefix='tortmp')
             log.msg('Will delete "%s" at shutdown.' % self.hidden_service_dir)
             delete = functools.partial(shutil.rmtree, self.hidden_service_dir)
-<<<<<<< HEAD
             self._reactor.addSystemEventTrigger('before', 'shutdown', delete)
-=======
-            self.reactor.addSystemEventTrigger('before', 'shutdown', delete)
->>>>>>> 99a75899
 
     @property
     def onion_uri(self):
@@ -774,7 +760,6 @@
 class TorClientEndpoint(object):
     """
     An IStreamClientEndpoint which establishes a connection via Tor.
-<<<<<<< HEAD
 
     You should not instantiate these directly; use
     ``clientFromString()``, :meth:`txtorcon.Tor.stream_via` or
@@ -786,19 +771,6 @@
 
     :param port: The tcp port or Tor Hidden Service port.
 
-=======
-
-    You should not instantiate these directly; use
-    ``clientFromString()``, :meth:`txtorcon.Tor.stream_via` or
-    :meth:`txtorcon.Circuit.stream_via`
-
-    :param host:
-        The hostname to connect to. This of course can be a Tor Hidden
-        Service onion address.
-
-    :param port: The tcp port or Tor Hidden Service port.
-
->>>>>>> 99a75899
     :param socks_endpoint: An IStreamClientEndpoint pointing at (one
         of) our Tor's SOCKS ports. These can be instantiated with
         :meth:`txtorcon.TorConfig.socks_endpoint`.
@@ -863,27 +835,6 @@
         # auth)
         self._socks_username = socks_username
         self._socks_password = socks_password
-<<<<<<< HEAD
-
-        # what if we make a "try a bunch of things" endpoint, and just
-        # set it here -- so that *our* .connect() can just be the
-        # 2-line thing I have here before.
-
-        # FIXME playing
-        self.tor_socks_ep = TorSocksEndpoint(
-            self._socks_endpoint, self.host, self.port, self._tls,
-        )
-
-    # this is the one from the "original" release-1.x branch, i think?
-    @defer.inlineCallbacks
-    def connect(self, protocolfactory):
-        last_error = None
-        kwargs = dict()
-        # XXX fix in socks.py stuff
-        if self._socks_username is not None and self._socks_password is not None:
-            kwargs['methods'] = dict(
-                login=(self._socks_username, self._socks_password),
-=======
         self._when_address = SingleObserver()
 
     def _get_address(self):
@@ -907,7 +858,6 @@
         if self._socks_username or self._socks_password:
             raise RuntimeError(
                 "txtorcon socks support doesn't yet do username/password"
->>>>>>> 99a75899
             )
         if self._socks_endpoint is not None:
             socks_ep = TorSocksEndpoint(
@@ -915,11 +865,8 @@
                 self.host, self.port,
                 self._tls,
             )
-<<<<<<< HEAD
-=======
             # forward the address to any listeners we have
             socks_ep._get_address().addCallback(self._when_address.fire)
->>>>>>> 99a75899
             proto = yield socks_ep.connect(protocolfactory)
             defer.returnValue(proto)
         else:
@@ -930,11 +877,8 @@
                     socks_port,
                 )
                 socks_ep = TorSocksEndpoint(tor_ep, self.host, self.port, self._tls)
-<<<<<<< HEAD
-=======
                 # forward the address to any listeners we have
                 socks_ep._get_address().addCallback(self._when_address.fire)
->>>>>>> 99a75899
                 try:
                     proto = yield socks_ep.connect(protocolfactory)
                     defer.returnValue(proto)
