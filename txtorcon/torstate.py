# -*- coding: utf-8 -*-

from __future__ import absolute_import
from __future__ import print_function
from __future__ import with_statement

import collections
import os
import stat
import types
import warnings

from twisted.internet import defer
from twisted.internet.endpoints import TCP4ClientEndpoint
from twisted.internet.endpoints import UNIXClientEndpoint
from twisted.internet.interfaces import IReactorCore
from twisted.internet.interfaces import IStreamClientEndpoint
from twisted.python.failure import Failure
from zope.interface import implementer

<<<<<<< HEAD
=======
from txtorcon.torcontrolprotocol import TorProtocolFactory
>>>>>>> 99a75899
from txtorcon.stream import Stream
from txtorcon.circuit import Circuit
from txtorcon.router import Router, hashFromHexId
from txtorcon.addrmap import AddrMap
from txtorcon.torcontrolprotocol import parse_keywords
from txtorcon.log import txtorlog
from txtorcon.torcontrolprotocol import TorProtocolError, TorProtocolFactory

from txtorcon.interface import ITorControlProtocol
from txtorcon.interface import IRouterContainer
from txtorcon.interface import ICircuitListener
from txtorcon.interface import ICircuitContainer
from txtorcon.interface import IStreamListener
from txtorcon.interface import IStreamAttacher
from .spaghetti import FSM, State, Transition


def _build_state(proto):
    state = TorState(proto)
    return state.post_bootstrap


def _wait_for_proto(proto):
    return proto.post_bootstrap


def build_tor_connection(connection, build_state=True, wait_for_proto=True,
                         password_function=lambda: None):
    """
    This is used to build a valid TorState (which has .protocol for
    the TorControlProtocol). For example::

        from twisted.internet import reactor
        from twisted.internet.endpoints import TCP4ClientEndpoint
        import txtorcon

        def example(state):
            print "Fully bootstrapped state:",state
            print "   with bootstrapped protocol:",state.protocol

        d = txtorcon.build_tor_connection(TCP4ClientEndpoint(reactor,
                                                             "localhost",
                                                             9051))
        d.addCallback(example)
        reactor.run()

    :param password_function:
        See :class:`txtorcon.TorControlProtocol`

    :param build_state:
        If True (the default) a TorState object will be
        built as well. If False, just a TorControlProtocol will be
        returned via the Deferred.

    :return:
        a Deferred that fires with a TorControlProtocol or, if you
        specified build_state=True, a TorState. In both cases, the
        object has finished bootstrapping
        (i.e. TorControlProtocol.post_bootstrap or
        TorState.post_bootstap has fired, as needed)
    """

    if IStreamClientEndpoint.providedBy(connection):
        endpoint = connection

    elif isinstance(connection, tuple):
        if len(connection) == 2:
            reactor, socket = connection
            if (os.path.exists(socket) and
                os.stat(socket).st_mode & (stat.S_IRGRP | stat.S_IRUSR |
                                           stat.S_IROTH)):
                endpoint = UNIXClientEndpoint(reactor, socket)
            else:
                raise ValueError('Can\'t use "%s" as a socket' % (socket, ))
        elif len(connection) == 3:
            endpoint = TCP4ClientEndpoint(*connection)
        else:
            raise TypeError('Expected either a (reactor, socket)- or a '
                            '(reactor, host, port)-tuple for argument '
                            '"connection", got %s' % (connection, ))
    else:
        raise TypeError('Expected a (reactor, socket)- or a (reactor, host, '
                        'port)-tuple or an object implementing IStreamClient'
                        'Endpoint for argument "connection", got %s' %
                        (connection, ))

    d = endpoint.connect(
        TorProtocolFactory(
            password_function=password_function
        )
    )
    if build_state:
        d.addCallback(build_state
                      if isinstance(build_state, collections.Callable)
                      else _build_state)
    elif wait_for_proto:
        d.addCallback(wait_for_proto
                      if isinstance(wait_for_proto, collections.Callable)
                      else _wait_for_proto)
    return d


def build_local_tor_connection(reactor, host='127.0.0.1', port=9051,
                               socket='/var/run/tor/control', *args, **kwargs):
    """
    This builds a connection to a local Tor, either via 127.0.0.1:9051
    (which is tried first) or /var/run/tor/control (by default). See
    also :meth:`build_tor_connection
    <txtorcon.torstate.build_tor_connection>` for other key-word
    arguments that are accepted here also.

    :param host:
        An IP address to find Tor at. Corresponds to the
        ControlListenAddress torrc option.

    :param port:
        The port to use with the address when trying to contact
        Tor. This corresponds to the ControlPort option in torrc
        (default is 9051).
    """

    try:
        return build_tor_connection((reactor, socket), *args, **kwargs)
    except:
        return build_tor_connection((reactor, host, port), *args, **kwargs)


def flags_from_dict(kw):
    """
    This turns a dict with keys that are flags (e.g. for CLOSECIRCUIT,
    CLOSESTREAM) only if the values are true.
    """

    if len(kw) == 0:
        return ''

    flags = ''
    for (k, v) in kw.items():
        if v:
            flags += ' ' + str(k)
    # note that we want the leading space if there's at least one
    # flag.
    return flags


def _extract_reason(kw):
    """
    Internal helper. Extracts a reason (possibly both reasons!) from
    the kwargs for a circuit failed or closed event.
    """
    try:
        # we "often" have a REASON
        reason = kw['REASON']
        try:
            # ...and sometimes even have a REMOTE_REASON
            reason = '{}, {}'.format(reason, kw['REMOTE_REASON'])
        except KeyError:
            pass  # should still be the 'REASON' error if we had it
    except KeyError:
        reason = "unknown"
    return reason


@implementer(ICircuitListener)
@implementer(ICircuitContainer)
@implementer(IRouterContainer)
@implementer(IStreamListener)
class TorState(object):
    """
    This tracks the current state of Tor using a TorControlProtocol.

    On setup it first queries the initial state of streams and
    circuits. It then asks for updates via the listeners. It requires
    an ITorControlProtocol instance. The control protocol doesn't need
    to be bootstrapped yet. The Deferred .post_boostrap is driggered
    when the TorState instance is fully ready to go.  The easiest way
    is to use the helper method
    :func:`txtorcon.build_tor_connection`. For details, see the
    implementation of that.

    You may add an :class:`txtorcon.interface.IStreamAttacher` to
    provide a custom mapping for Strams to Circuits (by default Tor
    picks by itself).

    This is also a good example of the various listeners, and acts as
    an :class:`txtorcon.interface.ICircuitContainer` and
    :class:`txtorcon.interface.IRouterContainer`.

    :cvar DO_NOT_ATTACH:
    Constant to return from an IAttacher indicating you don't want to
    attach this stream at all.
    """

    @classmethod
    def from_protocol(cls, protocol, **kw):
        '''
        Create a new, boot-strapped TorState from a TorControlProtocol
        instance.

        :return: a Deferred that fires with a TorState instance
        '''
        state = TorState(protocol, bootstrap=True)
        return state.post_bootstrap

    def __init__(self, protocol, bootstrap=True):
        self.protocol = ITorControlProtocol(protocol)
        # fixme could use protocol.on_disconnect to re-connect; see issue #3

        # could override these to get your own Circuit/Stream subclasses
        # to track these things
        self.circuit_factory = Circuit
        self.stream_factory = Stream

<<<<<<< HEAD
        self._attachers = []
=======
        self._attacher = None
>>>>>>> 99a75899
        """If set, provides
        :class:`txtorcon.interface.IStreamAttacher` to attach new
        streams we hear about."""

        # XXX FIXME just playin' around
        from txtorcon.util import _ListenerCollection
        self._circuit_listeners = _ListenerCollection([
            'new',       # see ICircuitListener.circuit_new
            'launched',  # see ICircuitListener.circuit_launched
            'extend',    # ...etc
            'built',
            'closed',
            'failed',
        ])

        self._stream_listeners = _ListenerCollection([
            'new',        # see IStreamListener.stream_new
            'succeeded',  # see IStreamListener.stream_succeeded
            'attach',     # ...etc
            'detach',
            'closed',
            'failed',
        ])

        self.tor_binary = 'tor'

        self.circuit_listeners = []
        self.stream_listeners = []

        self.addrmap = AddrMap()
        #: keys on id (integer)
        self.circuits = {}

        #: keys on id (integer)
        self.streams = {}

        #: list of unique routers
        self.all_routers = set()

        #: keys by hexid (string) and by unique names
        self.routers = {}

        #: keys on name, value always list (many duplicate "Unnamed"
        #: routers, for example)
        self.routers_by_name = {}

        #: keys by hexid (string)
        self.routers_by_hash = {}

        #: potentially-usable as entry guards, I think? (any router
        #: with 'Guard' flag)
        self.guards = {}

        #: from GETINFO entry-guards, our current entry guards
        self.entry_guards = {}

        #: list of entry guards we didn't parse out
        self.unusable_entry_guards = []

        #: keys by name
        self.authorities = {}

        #: see set_attacher
        self._cleanup = None

        class die(object):
            __name__ = 'die'  # FIXME? just to ease spagetti.py:'dotty' pain

            def __init__(self, msg):
                self.msg = msg

            def __call__(self, *args):
                raise RuntimeError(self.msg % tuple(args))

        waiting_r = State("waiting_r")
        waiting_w = State("waiting_w")
        waiting_p = State("waiting_p")
        waiting_s = State("waiting_s")

        def ignorable_line(x):
            x = x.strip()
            return x in ['.', 'OK', ''] or x.startswith('ns/')

        waiting_r.add_transition(Transition(waiting_r, ignorable_line, None))
        waiting_r.add_transition(Transition(waiting_s, lambda x: x.startswith('r '), self._router_begin))
        # FIXME use better method/func than die!!
        waiting_r.add_transition(Transition(waiting_r, lambda x: not x.startswith('r '), die('Expected "r " while parsing routers not "%s"')))

        waiting_s.add_transition(Transition(waiting_w, lambda x: x.startswith('s '), self._router_flags))
        waiting_s.add_transition(Transition(waiting_s, lambda x: x.startswith('a '), self._router_address))
        waiting_s.add_transition(Transition(waiting_r, ignorable_line, None))
        waiting_s.add_transition(Transition(waiting_r, lambda x: not x.startswith('s ') and not x.startswith('a '), die('Expected "s " while parsing routers not "%s"')))
        waiting_s.add_transition(Transition(waiting_r, lambda x: x.strip() == '.', None))

        waiting_w.add_transition(Transition(waiting_p, lambda x: x.startswith('w '), self._router_bandwidth))
        waiting_w.add_transition(Transition(waiting_r, ignorable_line, None))
        waiting_w.add_transition(Transition(waiting_s, lambda x: x.startswith('r '), self._router_begin))  # "w" lines are optional
        waiting_w.add_transition(Transition(waiting_r, lambda x: not x.startswith('w '), die('Expected "w " while parsing routers not "%s"')))
        waiting_w.add_transition(Transition(waiting_r, lambda x: x.strip() == '.', None))

        waiting_p.add_transition(Transition(waiting_r, lambda x: x.startswith('p '), self._router_policy))
        waiting_p.add_transition(Transition(waiting_r, ignorable_line, None))
        waiting_p.add_transition(Transition(waiting_s, lambda x: x.startswith('r '), self._router_begin))  # "p" lines are optional
        waiting_p.add_transition(Transition(waiting_r, lambda x: x[:2] != 'p ', die('Expected "p " while parsing routers not "%s"')))
        waiting_p.add_transition(Transition(waiting_r, lambda x: x.strip() == '.', None))

        self._network_status_parser = FSM([waiting_r, waiting_s, waiting_w, waiting_p])

        self.post_bootstrap = defer.Deferred()
        if bootstrap:
            self.protocol.post_bootstrap.addCallback(self._bootstrap)
            self.protocol.post_bootstrap.addErrback(self.post_bootstrap.errback)

    def _router_begin(self, data):
        args = data.split()
        self._router = Router(self.protocol)
        self._router.from_consensus = True
        self._router.update(
            args[1],                  # nickname
            args[2],                  # idhash
            args[3],                  # orhash
            args[4] + ' ' + args[5],  # modified (like '%Y-%m-%f %H:%M:%S')
            args[6],                  # ip address
            args[7],                  # ORPort
            args[8],                  # DirPort
        )

        if self._router.id_hex in self.routers:
            # FIXME should I do an update() on this one??
            self._router = self.routers[self._router.id_hex]
            return

        if self._router.name in self.routers_by_name:
            self.routers_by_name[self._router.name].append(self._router)

        else:
            self.routers_by_name[self._router.name] = [self._router]

        if self._router.name in self.routers:
            self.routers[self._router.name] = None

        else:
            self.routers[self._router.name] = self._router
        self.routers[self._router.id_hex] = self._router
        self.routers_by_hash[self._router.id_hex] = self._router
        self.all_routers.add(self._router)

    def _router_flags(self, data):
        args = data.split()
        self._router.flags = args[1:]
        if 'guard' in self._router.flags:
            self.guards[self._router.id_hex] = self._router
        if 'authority' in self._router.flags:
            self.authorities[self._router.name] = self._router

    def _router_address(self, data):
        """only for IPv6 addresses"""
        self._router.ip_v6.append(data.split()[1].strip())

    def _router_bandwidth(self, data):
        args = data.split()
        self._router.bandwidth = int(args[1].split('=')[1])

    def _router_policy(self, data):
        args = data.split()
        self._router.policy = args[1:]
        self._router = None

    @defer.inlineCallbacks
    def _bootstrap(self, arg=None):
        "This takes an arg so we can use it as a callback (see __init__)."

        # update list of routers (must be before we do the
        # circuit-status) note that we're feeding each line
        # incrementally to a state-machine called
        # _network_status_parser, set up in constructor. "ns" should
        # be the empty string, but we call _update_network_status for
        # the de-duplication of named routers

        ns = yield self.protocol.get_info_incremental(
            'ns/all',
            self._network_status_parser.process
        )
        self._update_network_status(ns)

        # update list of existing circuits
        cs = yield self.protocol.get_info_raw('circuit-status')
        self._circuit_status(cs)

        # update list of streams
        ss = yield self.protocol.get_info_raw('stream-status')
        self._stream_status(ss)

        # update list of existing address-maps
        key = 'address-mappings/all'
        am = yield self.protocol.get_info_raw(key)
        # strip addressmappsings/all= and OK\n from raw data
        am = am[len(key) + 1:]
        for line in am.split('\n'):
            if len(line.strip()) == 0:
                continue            # FIXME
            self.addrmap.update(line)

        self._add_events()

        entries = yield self.protocol.get_info_raw("entry-guards")
        for line in entries.split('\n')[1:]:
            if len(line.strip()) == 0 or line.strip() == 'OK':
                # XXX does this ever really happen?
                continue
            args = line.split()
            (name, status) = args[:2]
            name = name[:41]

            # this is sometimes redundant, as a missing entry guard
            # usually means it won't be in our list of routers right
            # now, but just being on the safe side
            if status.lower() != 'up':
                self.unusable_entry_guards.append(line)
                continue

            try:
                self.entry_guards[name] = self.router_from_id(name)
            except KeyError:
                self.unusable_entry_guards.append(line)

        # in case process/pid doesn't exist and we don't know the PID
        # because we own it, we just leave it as 0 (previously
        # guessed using psutil, but that only works if there's
        # exactly one tor running anyway)
        try:
            pid = yield self.protocol.get_info_raw("process/pid")
        except TorProtocolError:
            pid = None
        self.tor_pid = 0
        if pid:
            try:
                pid = parse_keywords(pid)['process/pid']
                self.tor_pid = int(pid)
            except:
                self.tor_pid = 0
        if not self.tor_pid and self.protocol.is_owned:
            self.tor_pid = self.protocol.is_owned

        self.post_bootstrap.callback(self)
        self.post_boostrap = None

    def _undo_attacher(self):
        """
        Shouldn't Tor handle this by turning this back to 0 if the
        controller that twiddled it disconnects?
        """

        return self.protocol.set_conf("__LeaveStreamsUnattached", 0)

    # XXX still not completely sold on this API-change -- I think
    # perhaps set_attacher() was the right API, but then the
    # circuit.stream_via() stuff messes with that. So we might just
    # need to "always" set ourselves up as stream-attacher ("in case"
    # someone calls stream_via()) if only so we don't keep toggling it
    # on/off ...?
    def add_attacher(self, attacher, myreactor):
        """
        Provide an :class:`txtorcon.interface.IStreamAttacher` to
<<<<<<< HEAD
        associate streams to circuits. This won't get turned on until
        after bootstrapping is completed. ('__LeaveStreamsUnattached'
        needs to be set to '1' and the existing circuits list needs to
        be populated).

        attachers are called in the order they're added until one of
        them returns non-None. If all attachers return None, we just
        ask Tor to attach the stream. If you don't want to attach the
        stream at all (e.g. reject it) then call
        :meth:`txtorcon.Stream.close` on the stream.
        """

        react = IReactorCore(myreactor)
        if len(self._attachers) == 0:
            d = self.protocol.set_conf("__LeaveStreamsUnattached", "1")
            self._cleanup = react.addSystemEventTrigger(
                'before', 'shutdown',
                self._undo_attacher,
            )
        else:
            d = defer.succeed(None)
        self._attachers.append(IStreamAttacher(attacher))
        return d

    def remove_attacher(self, attacher, myreactor):
        """
        Returns a Deferred that fires when we've successfully removed the
        give attacher.

        Note: this must be async becase we may have to issue cleanup
        commands to Tor if this is the last attacher.

        XXX probably just put reactor arg into TorState ctor?
        """
        react = IReactorCore(myreactor)
        self._attachers.remove(attacher)
        if not self._attachers:
            d = self._undo_attacher()
            if self._cleanup:
                react.removeSystemEventTrigger(self._cleanup)
                self._cleanup = None
            return d
        return defer.succeed(None)
=======
        associate streams to circuits.

        You are Strongly Encouraged to **not** use this API directly,
        and instead use :meth:`txtorcon.Circuit.stream_via` or
        :meth:`txtorcon.Circuit.web_agent` instead. If you do need to
        use this API, it's an error if you call either of the other
        two methods.

        This won't get turned on until after bootstrapping is
        completed. ('__LeaveStreamsUnattached' needs to be set to '1'
        and the existing circuits list needs to be populated).
        """

        react = IReactorCore(myreactor)
        if attacher:
            if self._attacher is attacher:
                return
            if self._attacher is not None:
                raise RuntimeError(
                    "set_attacher called but we already have an attacher"
                )
            self._attacher = IStreamAttacher(attacher)
        else:
            self._attacher = None

        if self._attacher is None:
            d = self.undo_attacher()
            if self._cleanup:
                react.removeSystemEventTrigger(self._cleanup)
                self._cleanup = None

        else:
            d = self.protocol.set_conf("__LeaveStreamsUnattached", "1")
            self._cleanup = react.addSystemEventTrigger(
                'before', 'shutdown',
                self.undo_attacher,
            )
        return d
>>>>>>> 99a75899

    # noqa
    stream_close_reasons = {
        'REASON_MISC': 1,               # (catch-all for unlisted reasons)
        'REASON_RESOLVEFAILED': 2,      # (couldn't look up hostname)
        'REASON_CONNECTREFUSED': 3,     # (remote host refused connection) [*]
        'REASON_EXITPOLICY': 4,         # (OR refuses to connect to host or port)
        'REASON_DESTROY': 5,            # (Circuit is being destroyed)
        'REASON_DONE': 6,               # (Anonymized TCP connection was closed)
        'REASON_TIMEOUT': 7,            # (Connection timed out, or OR timed out while connecting)
        'REASON_NOROUTE': 8,            # (Routing error while attempting to contact destination)
        'REASON_HIBERNATING': 9,        # (OR is temporarily hibernating)
        'REASON_INTERNAL': 10,          # (Internal error at the OR)
        'REASON_RESOURCELIMIT': 11,     # (OR has no resources to fulfill request)
        'REASON_CONNRESET': 12,         # (Connection was unexpectedly reset)
        'REASON_TORPROTOCOL': 13,       # (Sent when closing connection because of Tor protocol violations.)
        'REASON_NOTDIRECTORY': 14}      # (Client sent RELAY_BEGIN_DIR to a non-directory relay.)

    def close_stream(self, stream, reason='REASON_MISC', **kwargs):
        """
        This sends a STREAMCLOSE command, using the specified reason
        (either an int or one of the 14 strings in section 6.3 of
        tor-spec.txt if the argument is a string). Any kwards are
        passed through as flags if they evaluated to true
        (e.g. "SomeFlag=True"). Currently there are none that Tor accepts.
        """

        if type(stream) != int:
            # assume it's a Stream instance
            stream = stream.id
        try:
            reason = int(reason)
        except ValueError:
            try:
                reason = TorState.stream_close_reasons[reason]
            except KeyError:
                raise ValueError(
                    'Unknown stream close reason "%s"' % str(reason)
                )

        flags = flags_from_dict(kwargs)

        # stream is now an ID no matter what we passed in
        cmd = 'CLOSESTREAM %d %d%s' % (stream, reason, flags)
        return self.protocol.queue_command(cmd)

    def close_circuit(self, circid, **kwargs):
        """
        This sends a CLOSECIRCUIT command, using any keyword arguments
        passed as the Flags (currently, that is just 'IfUnused' which
        means to only close the circuit when it is no longer used by
        any streams).

        :param circid:
            Either a circuit-id (int) or a Circuit instance

        :return:
            a Deferred which callbacks with the result of queuing the
            command to Tor (usually "OK"). If you want to instead know
            when the circuit is actually-gone, see
            :meth:`Circuit.close <txtorcon.circuit.Circuit.close>`
        """

        if type(circid) != int:
            # assume it's a Circuit instance
            circid = circid.id
        flags = flags_from_dict(kwargs)
        return self.protocol.queue_command(
            'CLOSECIRCUIT %s%s' % (circid, flags)
        )

    # Playing with adding a second different "listen for circuit
    # events" API here: existing one is to implement ICircuitListener
    # or subclass ICircuitListenerMixIn, and the new one is to use
    # on_circuit_*() to add individual listeners. Handy when you just
    # want one?

    # XXX "too magic" if we just make this so that you do
    # "state.on_circuit.built(callback)" instead of
    # "state.on_circuit_built" etc?
    def on_circuit_new(self, callback):
        """
        **experimental**

        Callback should take same args as :meth:`txtorcon.interface.ICircuitListener.circuit_new`

        See also :meth:`txtorcon.TorState.add_circuit_listener`
        """
        self._circuit_listeners.new.add(callback)

    def on_circuit_launched(self, callback):
        """
        **experimental**

        Callback should take same args as :meth:`txtorcon.interface.ICircuitListener.circuit_launched`

        See also :meth:`txtorcon.TorState.add_circuit_listener`
        """
        self._circuit_listeners.launched.add(callback)

    def on_circuit_extend(self, callback):
        """
        **experimental**

        Callback should take same args as :meth:`txtorcon.interface.ICircuitListener.circuit_extend`

        See also :meth:`txtorcon.TorState.add_circuit_listener`
        """
        self._circuit_listeners.extend.add(callback)

    def on_circuit_built(self, callback):
        """
        **experimental**

        Callback should take same args as :meth:`txtorcon.interface.ICircuitListener.circuit_built`

        See also :meth:`txtorcon.TorState.add_circuit_listener`
        """
        self._circuit_listeners.built.add(callback)

    def on_circuit_closed(self, callback):
        """
        **experimental**

        Callback should take same args as :meth:`txtorcon.interface.ICircuitListener.circuit_closed`

        See also :meth:`txtorcon.TorState.add_circuit_listener`
        """
        self._circuit_listeners.closed.add(callback)

    def on_circuit_failed(self, callback):
        """
        **experimental**

        Callback should take same args as :meth:`txtorcon.interface.ICircuitListener.circuit_failed`

        See also :meth:`txtorcon.TorState.add_circuit_listener`
        """
        self._circuit_listeners.failed.add(callback)

    def add_circuit_listener(self, icircuitlistener):
        """
        **experimental**

        Adds a new instance of :class:`txtorcon.interface.ICircuitListener` which
        will receive updates for all existing and new circuits.
        """
        listen = ICircuitListener(icircuitlistener)
        for circ in self.circuits.values():
            circ.listen(listen)
        self.circuit_listeners.append(listen)

    def add_stream_listener(self, istreamlistener):
        """
        **experimental**

        Adds a new instance of :class:`txtorcon.interface.IStreamListener` which
        will receive updates for all existing and new streams.
        """
        listen = IStreamListener(istreamlistener)
        for stream in self.streams.values():
            stream.listen(listen)
        self.stream_listeners.append(listen)

    def _find_circuit_after_extend(self, x):
        ex, circ_id = x.split()
        if ex != 'EXTENDED':
            raise RuntimeError('Expected EXTENDED, got "%s"' % x)
        circ_id = int(circ_id)
        circ = self._maybe_create_circuit(circ_id)
        circ.update([str(circ_id), 'EXTENDED'])
        return circ

    def build_circuit(self, routers=None, using_guards=True):
        """
        Builds a circuit consisting of exactly the routers specified,
        in order.  This issues an EXTENDCIRCUIT call to Tor with all
        the routers specified.

        :param routers: a list of Router instances which is the path
            desired. To allow Tor to choose the routers itself, pass
            None (the default) for routers.

        :param using_guards: A warning is issued if the first router
            isn't in self.entry_guards.

        :return:
            A Deferred that will callback with a Circuit instance
            (with the .id member being valid, and probably nothing
            else).
        """

        if routers is None or routers == []:
            cmd = "EXTENDCIRCUIT 0"

        else:
            if using_guards and routers[0] not in self.entry_guards.values():
                warnings.warn(
                    "Circuit doesn't start with a guard: %s" % routers,
                    RuntimeWarning
                )
            cmd = "EXTENDCIRCUIT 0 "
            first = True
            for router in routers:
                if first:
                    first = False
                else:
                    cmd += ','
                # XXX should we really accept bytes here?
                if isinstance(router, bytes) and len(router) == 40 \
                   and hashFromHexId(router):
                    cmd += router.decode('utf8')
                else:
                    cmd += router.id_hex[1:]
        d = self.protocol.queue_command(cmd)
        d.addCallback(self._find_circuit_after_extend)
        return d

    DO_NOT_ATTACH = object()

    @defer.inlineCallbacks
    def _maybe_attach(self, stream):
        """
        If we've got a custom stream-attachment instance (see
        set_attacher) this will ask it for the appropriate
        circuit. Note that we ignore .exit URIs and let Tor deal with
        those (by passing circuit ID 0).

        The stream attacher is allowed to return a Deferred which will
        callback with the desired circuit.

        You may return the special object DO_NOT_ATTACH which will
        cause the circuit attacher to simply ignore the stream
        (neither attaching it, nor telling Tor to attach it).
        """

<<<<<<< HEAD
        if not self._attachers:
            defer.returnValue(None)
=======
        if self._attacher is None:
            return None
>>>>>>> 99a75899

        if stream.target_host is not None \
           and '.exit' in stream.target_host:
            # we want to totally ignore .exit URIs as these are
            # used to specify a particular exit node, and trying
            # to do STREAMATTACH on them will fail with an error
            # from Tor anyway.
            txtorlog.msg("ignore attacher:", stream)
            return

        # handle async or sync .attach() the same
<<<<<<< HEAD
        circ = None
        res = None
        used_attacher = None
        for attacher in self._attachers:
            circ_d = defer.maybeDeferred(
                attacher.attach_stream,
                stream, self.circuits,
            )
            try:
                res = yield circ_d
                used_attacher = attacher
            except Exception:
                attacher.attach_stream_failure(stream, Failure())
                res = None

            if res is not None:
                circ = res  # could be DO_NOT_ATTACH
                break
=======
        circ_d = defer.maybeDeferred(
            self._attacher.attach_stream,
            stream, self.circuits,
        )
>>>>>>> 99a75899

        # actually do the attachment logic; .attach() can return 3 things:
        #    1. None: let Tor do whatever it wants
        #    2. DO_NOT_ATTACH: don't attach the stream at all
        #    3. Circuit instance: attach to the provided circuit

        txtorlog.msg("circuit:", circ)
        if circ is self.DO_NOT_ATTACH:
            # do nothing; don't attach the stream
            return

        elif circ is None:
            # tell Tor to do what it likes
            yield self.protocol.queue_command("ATTACHSTREAM %d 0" % stream.id)

        else:
            # should get a Circuit instance; check it for suitability
            if not isinstance(circ, Circuit):
                raise RuntimeError(
                    "IStreamAttacher.attach() must return a Circuit instance "
                    "(or None or DO_NOT_ATTACH): %s"
                )
            if circ.id not in self.circuits:
                raise RuntimeError(
                    "Attacher returned a circuit unknown to me."
                )
            if circ.state != 'BUILT':
                raise RuntimeError(
                    "Can only attach to BUILT circuits; %d is in %s." %
                    (circ.id, circ.state)
                )

            try:
                # we've got a valid Circuit instance; issue the command
                yield self.protocol.queue_command(
                    b"ATTACHSTREAM %d %d" % (stream.id, circ.id)
                )
            except Exception:
                used_attacher.attach_stream_failure(stream, Failure())

    def _circuit_status(self, data):
        """Used internally as a callback for updating Circuit information"""

        data = data[len('circuit-status='):].split('\n')
        # sometimes there's a newline after circuit-status= and
        # sometimes not, so we get rid of it
        if len(data) and len(data[0].strip()) == 0:
            data = data[1:]

        for line in data:
            self._circuit_update(line)

    def _stream_status(self, data):
        "Used internally as a callback for updating Stream information"
        # there's a slight issue with a single-stream vs >= 2 streams,
        # in that in the latter case we have a line by itself with
        # "stream-status=" on it followed by the streams EXCEPT in the
        # single-stream case which has "stream-status=123 blahblah"
        # (i.e. the key + value on one line)

        lines = data.split('\n')
        if len(lines) == 1:
            d = lines[0][len('stream-status='):]
            # if there are actually 0 streams, then there's nothing
            # left to parse
            if len(d):
                self._stream_update(d)
        else:
            [self._stream_update(line) for line in lines[1:]]

    def _update_network_status(self, data):
        """
        Used internally as a callback for updating Router information
        from NS and NEWCONSENSUS events.
        """

        # XXX why are we getting this with 0 data?
        if len(data):
            self.all_routers = set()
            for line in data.split('\n'):
                self._network_status_parser.process(line)

        txtorlog.msg(len(self.routers_by_name), "named routers found.")
        # remove any names we added that turned out to have dups
        remove_keys = set()
        for (k, v) in self.routers.items():
            if v is None:
                txtorlog.msg(len(self.routers_by_name[k]), "dups:", k)
                remove_keys.add(k)

        for k in remove_keys:
            del self.routers[k]

        txtorlog.msg(len(self.guards), "GUARDs")

    def _maybe_create_circuit(self, circ_id):
        if circ_id not in self.circuits:
            c = self.circuit_factory(self)
            c.listen(self)
            for listener in self.circuit_listeners:
                c.listen(listener)

        else:
            c = self.circuits[circ_id]
        return c

    def _circuit_update(self, line):
        """
        Used internally as a callback to update Circuit information
        from CIRC events.
        """

        # print("circuit_update", line)
        args = line.split()
        circ_id = int(args[0])

        c = self._maybe_create_circuit(circ_id)
        c.update(args)

    def _stream_update(self, line):
        """
        Used internally as a callback to update Stream information
        from STREAM events.
        """

        if line.strip() == 'stream-status=':
            # this happens if there are no active streams
            return

        args = line.split()
        assert len(args) >= 3

        stream_id = int(args[0])
        wasnew = False
        if stream_id not in self.streams:
            stream = self.stream_factory(self, self.addrmap)
            self.streams[stream_id] = stream
            stream.listen(self)
            for x in self.stream_listeners:
                stream.listen(x)
            wasnew = True
        self.streams[stream_id].update(args)

        # if the update closed the stream, it won't be in our list
        # anymore. FIXME: how can we ever hit such a case as the
        # first update being a CLOSE?
        if wasnew and stream_id in self.streams:
            self._maybe_attach(self.streams[stream_id])

    def _addr_map(self, addr):
        "Internal callback to update DNS cache. Listens to ADDRMAP."
        txtorlog.msg(" --> addr_map", addr)
        self.addrmap.update(addr)

    event_map = {'STREAM': _stream_update,
                 'CIRC': _circuit_update,
                 'NS': _update_network_status,
                 'NEWCONSENSUS': _update_network_status,
                 'ADDRMAP': _addr_map}
    """event_map used by add_events to map event_name -> unbound method"""
    @defer.inlineCallbacks
    def _add_events(self):
        """
        Add listeners for all the events the controller is interested in.
        """

        for (event, func) in self.event_map.items():
            # the map contains unbound methods, so we bind them
            # to self so they call the right thing
            try:
                bound = types.MethodType(func, self, TorState)
            except TypeError:
                # python3
                bound = types.MethodType(func, self)
            yield self.protocol.add_event_listener(
                event,
                bound,
            )

    # ICircuitContainer

    def find_circuit(self, circid):
        "ICircuitContainer API"
        return self.circuits[circid]

    # IRouterContainer

    def router_from_id(self, routerid):
        """IRouterContainer API"""

        try:
            return self.routers[routerid[:41]]

        except KeyError:
            if routerid[0] != '$':
                raise                   # just re-raise the KeyError

            router = Router(self.protocol)
            idhash = routerid[1:41]
            nick = ''
            is_named = False
            if len(routerid) > 41:
                nick = routerid[42:]
                is_named = routerid[41] == '='
            router.update(nick, hashFromHexId(idhash), '0' * 27, 'unknown',
                          'unknown', '0', '0')
            router.name_is_unique = is_named
            self.routers[router.id_hex] = router
            return router

    # implement IStreamListener

    def stream_new(self, stream):
        "IStreamListener: a new stream has been created"
        txtorlog.msg("stream_new", stream)

    def stream_succeeded(self, stream):
        "IStreamListener: stream has succeeded"
        txtorlog.msg("stream_succeeded", stream)

    def stream_attach(self, stream, circuit):
        """
        IStreamListener: the stream has been attached to a circuit. It
        seems you get an attach to None followed by an attach to real
        circuit fairly frequently. Perhaps related to __LeaveStreamsUnattached?
        """
        txtorlog.msg("stream_attach", stream.id,
                     stream.target_host, " -> ", circuit)

    def stream_detach(self, stream, **kw):
        """
        IStreamListener
        """
        txtorlog.msg("stream_detach", stream.id)

    def stream_closed(self, stream, **kw):
        """
        IStreamListener: stream has been closed (won't be in
        controller's list anymore)
        """

        txtorlog.msg("stream_closed", stream.id)
        del self.streams[stream.id]

    def stream_failed(self, stream, **kw):
        """
        IStreamListener: stream failed for some reason (won't be in
        controller's list anymore)
        """

        txtorlog.msg("stream_failed", stream.id)
        del self.streams[stream.id]

    # implement ICircuitListener

    def circuit_launched(self, circuit):
        "ICircuitListener API"
        txtorlog.msg("circuit_launched", circuit)
        self.circuits[circuit.id] = circuit
        self._circuit_listeners.launched.notify(circuit)

    def circuit_extend(self, circuit, router):
        "ICircuitListener API"
        txtorlog.msg("circuit_extend:", circuit.id, router)
        self._circuit_listeners.extend.notify(circuit, router)

    def circuit_built(self, circuit):
        "ICircuitListener API"
        txtorlog.msg(
            "circuit_built:", circuit.id,
            "->".join("%s.%s" % (x.name, x.location.countrycode) for x in circuit.path),
            circuit.streams
        )
        self._circuit_listeners.built.notify(circuit)

    def circuit_new(self, circuit):
        "ICircuitListener API"
        txtorlog.msg("circuit_new:", circuit.id)
        self.circuits[circuit.id] = circuit
        self._circuit_listeners.new.notify(circuit)

    def circuit_destroy(self, circuit):
        "Used by circuit_closed and circuit_failed (below)"
        txtorlog.msg("circuit_destroy:", circuit.id)
        circuit._notify_when_built(
            Exception("Destroying circuit; will never hit BUILT")
        )
        del self.circuits[circuit.id]

    def circuit_closed(self, circuit, **kw):
        "ICircuitListener API"
        txtorlog.msg("circuit_closed", circuit)
        circuit._notify_when_built(
            Exception("Circuit closed ('{}')".format(_extract_reason(kw)))
        )
        self.circuit_destroy(circuit)
        self._circuit_listeners.closed.notify(circuit, **kw)

    def circuit_failed(self, circuit, **kw):
        "ICircuitListener API"
        txtorlog.msg("circuit_failed", circuit, str(kw))
        circuit._notify_when_built(
            Exception("Circuit failed ('{}')".format(_extract_reason(kw)))
        )
<<<<<<< HEAD
        self.circuit_destroy(circuit)
        self._circuit_listeners.failed.notify(circuit, **kw)
=======
        self.circuit_destroy(circuit)
>>>>>>> 99a75899
<|MERGE_RESOLUTION|>--- conflicted
+++ resolved
@@ -18,17 +18,14 @@
 from twisted.python.failure import Failure
 from zope.interface import implementer
 
-<<<<<<< HEAD
-=======
-from txtorcon.torcontrolprotocol import TorProtocolFactory
->>>>>>> 99a75899
 from txtorcon.stream import Stream
 from txtorcon.circuit import Circuit
 from txtorcon.router import Router, hashFromHexId
 from txtorcon.addrmap import AddrMap
 from txtorcon.torcontrolprotocol import parse_keywords
 from txtorcon.log import txtorlog
-from txtorcon.torcontrolprotocol import TorProtocolError, TorProtocolFactory
+from txtorcon.torcontrolprotocol import TorProtocolError
+from txtorcon.torcontrolprotocol import TorProtocolFactory
 
 from txtorcon.interface import ITorControlProtocol
 from txtorcon.interface import IRouterContainer
@@ -235,11 +232,7 @@
         self.circuit_factory = Circuit
         self.stream_factory = Stream
 
-<<<<<<< HEAD
-        self._attachers = []
-=======
         self._attacher = None
->>>>>>> 99a75899
         """If set, provides
         :class:`txtorcon.interface.IStreamAttacher` to attach new
         streams we hear about."""
@@ -495,60 +488,9 @@
 
         return self.protocol.set_conf("__LeaveStreamsUnattached", 0)
 
-    # XXX still not completely sold on this API-change -- I think
-    # perhaps set_attacher() was the right API, but then the
-    # circuit.stream_via() stuff messes with that. So we might just
-    # need to "always" set ourselves up as stream-attacher ("in case"
-    # someone calls stream_via()) if only so we don't keep toggling it
-    # on/off ...?
-    def add_attacher(self, attacher, myreactor):
+    def set_attacher(self, attacher, myreactor):
         """
         Provide an :class:`txtorcon.interface.IStreamAttacher` to
-<<<<<<< HEAD
-        associate streams to circuits. This won't get turned on until
-        after bootstrapping is completed. ('__LeaveStreamsUnattached'
-        needs to be set to '1' and the existing circuits list needs to
-        be populated).
-
-        attachers are called in the order they're added until one of
-        them returns non-None. If all attachers return None, we just
-        ask Tor to attach the stream. If you don't want to attach the
-        stream at all (e.g. reject it) then call
-        :meth:`txtorcon.Stream.close` on the stream.
-        """
-
-        react = IReactorCore(myreactor)
-        if len(self._attachers) == 0:
-            d = self.protocol.set_conf("__LeaveStreamsUnattached", "1")
-            self._cleanup = react.addSystemEventTrigger(
-                'before', 'shutdown',
-                self._undo_attacher,
-            )
-        else:
-            d = defer.succeed(None)
-        self._attachers.append(IStreamAttacher(attacher))
-        return d
-
-    def remove_attacher(self, attacher, myreactor):
-        """
-        Returns a Deferred that fires when we've successfully removed the
-        give attacher.
-
-        Note: this must be async becase we may have to issue cleanup
-        commands to Tor if this is the last attacher.
-
-        XXX probably just put reactor arg into TorState ctor?
-        """
-        react = IReactorCore(myreactor)
-        self._attachers.remove(attacher)
-        if not self._attachers:
-            d = self._undo_attacher()
-            if self._cleanup:
-                react.removeSystemEventTrigger(self._cleanup)
-                self._cleanup = None
-            return d
-        return defer.succeed(None)
-=======
         associate streams to circuits.
 
         You are Strongly Encouraged to **not** use this API directly,
@@ -587,7 +529,6 @@
                 self.undo_attacher,
             )
         return d
->>>>>>> 99a75899
 
     # noqa
     stream_close_reasons = {
@@ -824,13 +765,8 @@
         (neither attaching it, nor telling Tor to attach it).
         """
 
-<<<<<<< HEAD
-        if not self._attachers:
-            defer.returnValue(None)
-=======
         if self._attacher is None:
             return None
->>>>>>> 99a75899
 
         if stream.target_host is not None \
            and '.exit' in stream.target_host:
@@ -842,31 +778,10 @@
             return
 
         # handle async or sync .attach() the same
-<<<<<<< HEAD
-        circ = None
-        res = None
-        used_attacher = None
-        for attacher in self._attachers:
-            circ_d = defer.maybeDeferred(
-                attacher.attach_stream,
-                stream, self.circuits,
-            )
-            try:
-                res = yield circ_d
-                used_attacher = attacher
-            except Exception:
-                attacher.attach_stream_failure(stream, Failure())
-                res = None
-
-            if res is not None:
-                circ = res  # could be DO_NOT_ATTACH
-                break
-=======
         circ_d = defer.maybeDeferred(
             self._attacher.attach_stream,
             stream, self.circuits,
         )
->>>>>>> 99a75899
 
         # actually do the attachment logic; .attach() can return 3 things:
         #    1. None: let Tor do whatever it wants
@@ -1171,9 +1086,5 @@
         circuit._notify_when_built(
             Exception("Circuit failed ('{}')".format(_extract_reason(kw)))
         )
-<<<<<<< HEAD
         self.circuit_destroy(circuit)
-        self._circuit_listeners.failed.notify(circuit, **kw)
-=======
-        self.circuit_destroy(circuit)
->>>>>>> 99a75899
+        self._circuit_listeners.failed.notify(circuit, **kw)