from __future__ import print_function

"""
Launch a private Tor instance.
"""

import sys
import txtorcon
from twisted.web.client import readBody
from twisted.internet.task import react
from twisted.internet.defer import inlineCallbacks


@inlineCallbacks
def main(reactor):
<<<<<<< HEAD
    # note that you can pass a few options as kwargs
    # (e.g. data_directory=, or socks_port= ). For other torrc
    # changes, see below.
    tor = yield txtorcon.launch(
        reactor,
        data_directory="./tordata",
        stdout=sys.stdout,
        socks_port='unix:/tmp/tor2/socks',
    )
    # tor = yield txtorcon.connect(
    #     reactor,
    #     clientFromString(reactor, "unix:/var/run/tor/control"),
    # )
    print("Connected to Tor version '{}'".format(tor.protocol.version))

    state = yield tor.create_state()
    # or state = yield txtorcon.TorState.from_protocol(tor.protocol)

    print("This Tor has PID {}".format(state.tor_pid))
    print("This Tor has the following {} Circuits:".format(len(state.circuits)))
    for c in state.circuits.values():
        print("  {}".format(c))

    agent = tor.web_agent(u'unix:/tmp/tor2/socks')
    uri = 'https://www.torproject.org'
    print("Downloading {}".format(uri))
    resp = yield agent.request('GET', uri)
    print("Response has {} bytes".format(resp.length))
    body = yield readBody(resp)
    print("received body ({} bytes)".format(len(body)))
    print("{}\n[...]\n{}\n".format(body[:200], body[-200:]))
=======
    config = txtorcon.TorConfig()
    config.OrPort = 0  # could set this to be a relay, e.g. 1234
    config.SocksPort = [9999]
    try:
        yield txtorcon.launch_tor(config, reactor, stdout=stdout)

    except RuntimeError as e:
        print "Error:", e
        return

    proto = config.protocol
    print "Connected to Tor version", proto.version

    state = yield txtorcon.TorState.from_protocol(proto)
    print "This Tor has PID", state.tor_pid
    print "This Tor has the following %d Circuits:" % len(state.circuits)
    for c in state.circuits.values():
        print c

    # SOCKSPort is 'really' a list of SOCKS ports in Tor now, so we
    # have to set it to a list ... :/
    print "Changing our config (SOCKSPort=9876)"
    #config.SOCKSPort = ['unix:/tmp/foo/bar']
    config.SOCKSPort = ['9876']
    yield config.save()

    print "Querying to see it changed:"
    socksport = yield proto.get_conf("SOCKSPort")
    print "SOCKSPort", socksport
>>>>>>> 99a75899


if __name__ == '__main__':
    react(main)<|MERGE_RESOLUTION|>--- conflicted
+++ resolved
@@ -13,7 +13,6 @@
 
 @inlineCallbacks
 def main(reactor):
-<<<<<<< HEAD
     # note that you can pass a few options as kwargs
     # (e.g. data_directory=, or socks_port= ). For other torrc
     # changes, see below.
@@ -45,37 +44,17 @@
     body = yield readBody(resp)
     print("received body ({} bytes)".format(len(body)))
     print("{}\n[...]\n{}\n".format(body[:200], body[-200:]))
-=======
-    config = txtorcon.TorConfig()
-    config.OrPort = 0  # could set this to be a relay, e.g. 1234
-    config.SocksPort = [9999]
-    try:
-        yield txtorcon.launch_tor(config, reactor, stdout=stdout)
-
-    except RuntimeError as e:
-        print "Error:", e
-        return
-
-    proto = config.protocol
-    print "Connected to Tor version", proto.version
-
-    state = yield txtorcon.TorState.from_protocol(proto)
-    print "This Tor has PID", state.tor_pid
-    print "This Tor has the following %d Circuits:" % len(state.circuits)
-    for c in state.circuits.values():
-        print c
 
     # SOCKSPort is 'really' a list of SOCKS ports in Tor now, so we
     # have to set it to a list ... :/
-    print "Changing our config (SOCKSPort=9876)"
-    #config.SOCKSPort = ['unix:/tmp/foo/bar']
-    config.SOCKSPort = ['9876']
-    yield config.save()
+    print("Changing our config (SOCKSPort=9876)")
+    #tor.config.SOCKSPort = ['unix:/tmp/foo/bar']
+    tor.config.SOCKSPort = ['9876']
+    yield tor.config.save()
 
-    print "Querying to see it changed:"
-    socksport = yield proto.get_conf("SOCKSPort")
-    print "SOCKSPort", socksport
->>>>>>> 99a75899
+    print("Querying to see it changed:")
+    socksport = yield tor.protocol.get_conf("SOCKSPort")
+    print("SOCKSPort", socksport)
 
 
 if __name__ == '__main__':
