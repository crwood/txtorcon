--- conflicted
+++ resolved
@@ -11,22 +11,7 @@
 # stretch: 16.3.0-1
 
 [tox]
-<<<<<<< HEAD
-envlist = flake8,tx.13,tx.14,tx.15,tx.16,pypy,py35
-# if you're not using detox, you can use this list to get
-# "all environments" coverage stats:
-#envlist = clean,flake8,twisted-debian-squeeze,twisted-debian-wheezy,tx.13,tx.14,tx.15,tx.16,pypy,stats
-
-# defaults
-[testenv]
-commands=
-    pip install --upgrade pip
-    pip install -e .[dev]
-    #{envbindir}/coverage run --append {envbindir}/trial test
-    {envbindir}/coverage run --append -m pytest -v ./test
-usedevelop=True
-=======
-envlist = flake8,twisted-latest-15,twisted-latest-16,pypy,py35
+envlist = flake8,tx.15,tx.16,pypy,py35
 # if you're not using detox, you can use this list to get
 # "all environments" coverage stats:
 #envlist = clean,flake8,twisted-latest-15,twisted-latest-16,pypy,py35,stats
@@ -35,7 +20,6 @@
 # defaults
 [testenv]
 commands=coverage run --append -m pytest -v ./test
->>>>>>> eb829a30
 deps=
     ipaddress
     zope.interface>=3.6.1
@@ -44,10 +28,6 @@
     mock
     GeoIP
     coverage
-<<<<<<< HEAD
-    pyOpenSSL
-=======
->>>>>>> eb829a30
     pytest
 
 [testenv:clean]
@@ -57,41 +37,16 @@
     coverage erase
 
 # specific environments
-<<<<<<< HEAD
 
-# wheezy-backports has 13.2.0-1
-[testenv:tx.13]
+# I think we could support this except for "assertRaises() is a
+# context manager".. but that's non-trivial
+[testenv:tx.15]
 basepython=python2.7
 usedevelop=True
 deps=
     {[testenv]deps}
-    twisted[tls]==13.2.0
-
-# jessie (stable) has 14.0.2-3
-[testenv:tx.14]
-basepython=python2.7
-usedevelop=True
-deps=
-    {[testenv]deps}
-    twisted[tls]>=14.0.2<15.0.0
-
-[testenv:tx.15]
-=======
-
-# I think we could support this except for "assertRaises() is a
-# context manager".. but that's non-trivial
-[testenv:twisted-latest-14]
->>>>>>> eb829a30
-basepython=python2.7
-usedevelop=True
-deps=
-    {[testenv]deps}
-<<<<<<< HEAD
     twisted[tls]>=15.5.0<16.0.0
-=======
-    twisted[tls]==14.0.2
     pyOpenSSL
->>>>>>> eb829a30
 
 [testenv:tx.16]
 basepython=python2.7
@@ -131,11 +86,7 @@
 usedevelop=True
 deps=
     {[testenv]deps}
-<<<<<<< HEAD
     twisted[tls]==16.6.0
-=======
-    twisted[tls]>=14.0.2
->>>>>>> eb829a30
 
 [testenv:stats]
 deps=
