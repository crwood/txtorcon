import datetime
<<<<<<< HEAD
=======
import ipaddress
from mock import patch

>>>>>>> 99a75899
from twisted.trial import unittest
from twisted.internet import defer
from twisted.python.failure import Failure

from zope.interface import implementer

from txtorcon import Circuit
<<<<<<< HEAD

=======
>>>>>>> 99a75899
from txtorcon import Stream
from txtorcon import TorControlProtocol
from txtorcon import TorState
from txtorcon import Router
from txtorcon.router import hexIdFromHash
<<<<<<< HEAD
from txtorcon.circuit import TorCircuitEndpoint
=======
from txtorcon.circuit import TorCircuitEndpoint, _get_circuit_attacher
>>>>>>> 99a75899
from txtorcon.interface import IRouterContainer
from txtorcon.interface import ICircuitListener
from txtorcon.interface import ICircuitContainer
from txtorcon.interface import CircuitListenerMixin
from txtorcon.interface import ITorControlProtocol

from mock import Mock


@implementer(IRouterContainer)
@implementer(ICircuitListener)
@implementer(ICircuitContainer)
@implementer(ITorControlProtocol)
class FakeTorController(object):

    post_bootstrap = defer.Deferred()
    queue_command = Mock()

    def __init__(self):
        self.routers = {}
        self.circuits = {}
        self.extend = []
        self.failed = []

    def router_from_id(self, i):
        return self.routers[i[:41]]

    def circuit_new(self, circuit):
        self.circuits[circuit.id] = circuit

    def circuit_extend(self, circuit, router):
        self.extend.append((circuit, router))

    def circuit_launched(self, circuit):
        pass

    def circuit_built(self, circuit):
        pass

    def circuit_closed(self, circuit, **kw):
        if circuit.id in self.circuits:
            del self.circuits[circuit.id]

    def circuit_failed(self, circuit, **kw):
        self.failed.append((circuit, kw))
        if circuit.id in self.circuits:
            del self.circuits[circuit.id]

    def find_circuit(self, circid):
        return self.circuits[circid]

    def close_circuit(self, circid):
        del self.circuits[circid]
        return defer.succeed('')


class FakeLocation:

    def __init__(self):
        self.countrycode = 'NA'


class FakeRouter:

    def __init__(self, hsh, nm):
        self.name = nm
        self.id_hash = hsh
        self.id_hex = hexIdFromHash(self.id_hash)
        self.location = FakeLocation()


examples = ['CIRC 365 LAUNCHED PURPOSE=GENERAL',
            'CIRC 365 EXTENDED $E11D2B2269CC25E67CA6C9FB5843497539A74FD0=eris PURPOSE=GENERAL',
            'CIRC 365 EXTENDED $E11D2B2269CC25E67CA6C9FB5843497539A74FD0=eris,$50DD343021E509EB3A5A7FD0D8A4F8364AFBDCB5=venus PURPOSE=GENERAL',
            'CIRC 365 EXTENDED $E11D2B2269CC25E67CA6C9FB5843497539A74FD0=eris,$50DD343021E509EB3A5A7FD0D8A4F8364AFBDCB5=venus,$253DFF1838A2B7782BE7735F74E50090D46CA1BC=chomsky PURPOSE=GENERAL',
            'CIRC 365 BUILT $E11D2B2269CC25E67CA6C9FB5843497539A74FD0=eris,$50DD343021E509EB3A5A7FD0D8A4F8364AFBDCB5=venus,$253DFF1838A2B7782BE7735F74E50090D46CA1BC=chomsky PURPOSE=GENERAL',
            'CIRC 365 CLOSED $E11D2B2269CC25E67CA6C9FB5843497539A74FD0=eris,$50DD343021E509EB3A5A7FD0D8A4F8364AFBDCB5=venus,$253DFF1838A2B7782BE7735F74E50090D46CA1BC=chomsky PURPOSE=GENERAL REASON=FINISHED',
            'CIRC 365 FAILED $E11D2B2269CC25E67CA6C9FB5843497539A74FD0=eris,$50DD343021E509EB3A5A7FD0D8A4F8364AFBDCB5=venus,$253DFF1838A2B7782BE7735F74E50090D46CA1BC=chomsky PURPOSE=GENERAL REASON=TIMEOUT']


class TestCircuitEndpoint(unittest.TestCase):

<<<<<<< HEAD
    def test_attach(self):
        @implementer(ICircuitContainer)
        class FakeContainer(object):
            pass
        container = FakeContainer()
        stream = Stream(container)
        circuit = Mock()
        target_endpoint = Mock()
        reactor = Mock()
        state = Mock()
        addr = Mock()
        addr.host = 'foo.com'
        got_source = defer.succeed(addr)

        endpoint = TorCircuitEndpoint(
            reactor, state, circuit, target_endpoint, got_source,
        )

        endpoint.attach_stream(stream, [])
=======
    @defer.inlineCallbacks
    def test_attach(self):

        @implementer(ICircuitContainer)
        class FakeContainer(object):
            pass

        container = FakeContainer()
        stream = Stream(container)
        circuit = Mock()
        target_endpoint = Mock()
        reactor = Mock()
        state = Mock()

        TorCircuitEndpoint(
            reactor, state, circuit, target_endpoint,
        )

        attacher = yield _get_circuit_attacher(reactor, state)
        attacher.add_endpoint(target_endpoint, circuit)
        yield attacher.attach_stream(stream, [])
        # hmmm, no assert??

    @defer.inlineCallbacks
    def test_attach_stream_failure(self):

        @implementer(ICircuitContainer)
        class FakeContainer(object):
            pass

        container = FakeContainer()
        stream = Stream(container)
        stream.source_addr = ipaddress.IPv4Address(u'0.0.0.0')
        stream.source_port = 12345
        circuit = Mock()
        circuit.when_built = Mock(return_value=Failure(Exception('testing1234')))
        target_endpoint = Mock()
        src_addr = Mock()
        src_addr.host = u'0.0.0.0'
        src_addr.port = 12345
        target_endpoint._get_address = Mock(return_value=defer.succeed(src_addr))
        reactor = Mock()
        state = Mock()

        TorCircuitEndpoint(
            reactor, state, circuit, target_endpoint,
        )

        attacher = yield _get_circuit_attacher(reactor, state)
        d = attacher.add_endpoint(target_endpoint, circuit)
        self.assertEquals(len(attacher._circuit_targets), 1)
        # this will fail, but should be ignored
        yield attacher.attach_stream(stream, [])
        with self.assertRaises(Exception) as ctx:
            yield d
        self.assertTrue("testing1234" in str(ctx.exception))

    @defer.inlineCallbacks
    def test_attach_failure_unfound(self):

        @implementer(ICircuitContainer)
        class FakeContainer(object):
            pass

        reactor = Mock()
        container = FakeContainer()
        stream = Stream(container)
        state = Mock()

        attacher = yield _get_circuit_attacher(reactor, state)
        attacher.attach_stream_failure(stream, None)
        # no assert; just making sure this doesn't explode
>>>>>>> 99a75899


class CircuitTests(unittest.TestCase):

    def test_age(self):
        """
        make sure age does something sensible at least once.
        """
        tor = FakeTorController()

        circuit = Circuit(tor)
        now = datetime.datetime.now()
        update = '1 LAUNCHED PURPOSE=GENERAL TIME_CREATED=%s' % now.strftime('%Y-%m-%dT%H:%M:%S')
        circuit.update(update.split())
        diff = circuit.age(now=now)
        self.assertEquals(diff, 0)
        self.assertTrue(circuit.time_created is not None)

    @patch('txtorcon.circuit.datetime')
    def test_age_default(self, fake_datetime):
        """
        age() w/ defaults works properly
        """
        from datetime import datetime
        now = datetime.fromtimestamp(60.0)
        fake_datetime.return_value = now
        fake_datetime.utcnow = Mock(return_value=now)
        tor = FakeTorController()

        circuit = Circuit(tor)
        circuit._time_created = datetime.fromtimestamp(0.0)
        self.assertEquals(circuit.age(), 60)
        self.assertTrue(circuit.time_created is not None)

    def test_no_age_yet(self):
        """
        make sure age doesn't explode if there's no TIME_CREATED flag.
        """
        tor = FakeTorController()

        circuit = Circuit(tor)
        now = datetime.datetime.now()
        circuit.update('1 LAUNCHED PURPOSE=GENERAL'.split())
        self.assertTrue(circuit.time_created is None)
        diff = circuit.age(now=now)
        self.assertEquals(diff, None)

    def test_listener_mixin(self):
        listener = CircuitListenerMixin()
        from zope.interface.verify import verifyObject
        self.assertTrue(verifyObject(ICircuitListener, listener))

        # call all the methods with None for each arg. This is mostly
        # just to gratuitously increase test coverage, but also
        # serves to ensure these methods don't just blow up
        for (methodname, desc) in ICircuitListener.namesAndDescriptions():
            method = getattr(listener, methodname)
            args = [None] * len(desc.positional)
            method(*args)

    def test_unlisten(self):
        tor = FakeTorController()
        tor.routers['$E11D2B2269CC25E67CA6C9FB5843497539A74FD0'] = FakeRouter(
            '$E11D2B2269CC25E67CA6C9FB5843497539A74FD0', 'a'
        )

        circuit = Circuit(tor)
        circuit.listen(tor)
        circuit.listen(tor)
        circuit.update('1 LAUNCHED PURPOSE=GENERAL'.split())
        circuit.unlisten(tor)
        circuit.update('1 EXTENDED $E11D2B2269CC25E67CA6C9FB5843497539A74FD0=eris PURPOSE=GENERAL'.split())
        self.assertEqual(len(tor.circuits), 1)
        self.assertTrue(1 in tor.circuits)
        self.assertEqual(len(tor.extend), 0)
        self.assertEqual(1, len(circuit.path))
        self.assertEqual(0, len(circuit.listeners))

    def test_path_update(self):
        cp = TorControlProtocol()
        state = TorState(cp, False)
        circuit = Circuit(state)
        circuit.update('1 EXTENDED $E11D2B2269CC25E67CA6C9FB5843497539A74FD0=eris PURPOSE=GENERAL'.split())
        self.assertEqual(1, len(circuit.path))
        self.assertEqual(
            '$E11D2B2269CC25E67CA6C9FB5843497539A74FD0',
            circuit.path[0].id_hex
        )
        self.assertEqual('eris', circuit.path[0].name)

    def test_wrong_update(self):
        tor = FakeTorController()
        circuit = Circuit(tor)
        circuit.listen(tor)
        circuit.update('1 LAUNCHED PURPOSE=GENERAL'.split())
        self.assertRaises(
            Exception,
            circuit.update,
            '2 LAUNCHED PURPOSE=GENERAL'.split()
        )

    def test_closed_remaining_streams(self):
        tor = FakeTorController()
        circuit = Circuit(tor)
        circuit.listen(tor)
        circuit.update('1 LAUNCHED PURPOSE=GENERAL'.split())
        stream = Stream(tor)
        stream.update("1 NEW 0 94.23.164.42.$43ED8310EB968746970896E8835C2F1991E50B69.exit:9001 SOURCE_ADDR=(Tor_internal):0 PURPOSE=DIR_FETCH".split())
        circuit.streams.append(stream)
        self.assertEqual(len(circuit.streams), 1)

        circuit.update('1 CLOSED $E11D2B2269CC25E67CA6C9FB5843497539A74FD0=eris,$50DD343021E509EB3A5A7FD0D8A4F8364AFBDCB5=venus,$253DFF1838A2B7782BE7735F74E50090D46CA1BC=chomsky PURPOSE=GENERAL REASON=FINISHED'.split())
        circuit.update('1 FAILED $E11D2B2269CC25E67CA6C9FB5843497539A74FD0=eris,$50DD343021E509EB3A5A7FD0D8A4F8364AFBDCB5=venus,$253DFF1838A2B7782BE7735F74E50090D46CA1BC=chomsky PURPOSE=GENERAL REASON=TIMEOUT'.split())
        errs = self.flushLoggedErrors()
        self.assertEqual(len(errs), 1)
        self.assertTrue('Circuit is FAILED but still has 1 streams' in str(errs[0]))

    def test_updates(self):
        tor = FakeTorController()
        circuit = Circuit(tor)
        circuit.listen(tor)
        tor.routers['$E11D2B2269CC25E67CA6C9FB5843497539A74FD0'] = FakeRouter(
            '$E11D2B2269CC25E67CA6C9FB5843497539A74FD0', 'a'
        )
        tor.routers['$50DD343021E509EB3A5A7FD0D8A4F8364AFBDCB5'] = FakeRouter(
            '$50DD343021E509EB3A5A7FD0D8A4F8364AFBDCB5', 'b'
        )
        tor.routers['$253DFF1838A2B7782BE7735F74E50090D46CA1BC'] = FakeRouter(
            '$253DFF1838A2B7782BE7735F74E50090D46CA1BC', 'c'
        )

        for ex in examples[:-1]:
            circuit.update(ex.split()[1:])
            self.assertEqual(circuit.state, ex.split()[2])
            self.assertEqual(circuit.purpose, 'GENERAL')
            if '$' in ex:
                self.assertEqual(
                    len(circuit.path),
                    len(ex.split()[3].split(','))
                )
                for (r, p) in zip(ex.split()[3].split(','), circuit.path):
                    d = r.split('=')[0]
                    self.assertEqual(d, p.id_hash)

    def test_extend_messages(self):
        tor = FakeTorController()
        a = FakeRouter('$E11D2B2269CC25E67CA6C9FB5843497539A74FD0', 'a')
        b = FakeRouter('$50DD343021E509EB3A5A7FD0D8A4F8364AFBDCB5', 'b')
        c = FakeRouter('$253DFF1838A2B7782BE7735F74E50090D46CA1BC', 'c')
        tor.routers['$E11D2B2269CC25E67CA6C9FB5843497539A74FD0'] = a
        tor.routers['$50DD343021E509EB3A5A7FD0D8A4F8364AFBDCB5'] = b
        tor.routers['$253DFF1838A2B7782BE7735F74E50090D46CA1BC'] = c

        circuit = Circuit(tor)
        circuit.listen(tor)

        circuit.update('365 LAUNCHED PURPOSE=GENERAL'.split())
        self.assertEqual(tor.extend, [])
        circuit.update('365 EXTENDED $E11D2B2269CC25E67CA6C9FB5843497539A74FD0=eris PURPOSE=GENERAL'.split())
        self.assertEqual(len(tor.extend), 1)
        self.assertEqual(tor.extend[0], (circuit, a))

        circuit.update('365 EXTENDED $E11D2B2269CC25E67CA6C9FB5843497539A74FD0=eris,$50DD343021E509EB3A5A7FD0D8A4F8364AFBDCB5=venus PURPOSE=GENERAL'.split())
        self.assertEqual(len(tor.extend), 2)
        self.assertEqual(tor.extend[0], (circuit, a))
        self.assertEqual(tor.extend[1], (circuit, b))

        circuit.update('365 EXTENDED $E11D2B2269CC25E67CA6C9FB5843497539A74FD0=eris,$50DD343021E509EB3A5A7FD0D8A4F8364AFBDCB5=venus,$253DFF1838A2B7782BE7735F74E50090D46CA1BC=chomsky PURPOSE=GENERAL'.split())
        self.assertEqual(len(tor.extend), 3)
        self.assertEqual(tor.extend[0], (circuit, a))
        self.assertEqual(tor.extend[1], (circuit, b))
        self.assertEqual(tor.extend[2], (circuit, c))

    def test_extends_no_path(self):
        '''
        without connectivity, it seems you get EXTENDS messages with no
        path update.
        '''
        tor = FakeTorController()
        circuit = Circuit(tor)
        circuit.listen(tor)

        circuit.update('753 EXTENDED BUILD_FLAGS=IS_INTERNAL,NEED_CAPACITY,NEED_UPTIME PURPOSE=MEASURE_TIMEOUT TIME_CREATED=2012-07-30T18:23:18.956704'.split())
        self.assertEqual(tor.extend, [])
        self.assertEqual(circuit.path, [])
        self.assertTrue('IS_INTERNAL' in circuit.build_flags)
        self.assertTrue('NEED_CAPACITY' in circuit.build_flags)
        self.assertTrue('NEED_UPTIME' in circuit.build_flags)

    def test_str(self):
        tor = FakeTorController()
        circuit = Circuit(tor)
        circuit.id = 1
        str(circuit)
        router = Router(tor)
        circuit.path.append(router)
        str(circuit)

    def test_failed_reason(self):
        tor = FakeTorController()
        circuit = Circuit(tor)
        circuit.listen(tor)
        circuit.update('1 FAILED $E11D2B2269CC25E67CA6C9FB5843497539A74FD0=eris PURPOSE=GENERAL REASON=TIMEOUT'.split())
        self.assertEqual(len(tor.failed), 1)
        circ, kw = tor.failed[0]
        self.assertEqual(circ, circuit)
        self.assertTrue('PURPOSE' in kw)
        self.assertTrue('REASON' in kw)
        self.assertEqual(kw['PURPOSE'], 'GENERAL')
        self.assertEqual(kw['REASON'], 'TIMEOUT')

    def test_close_circuit(self):
        tor = FakeTorController()
        a = FakeRouter('$E11D2B2269CC25E67CA6C9FB5843497539A74FD0', 'a')
        b = FakeRouter('$50DD343021E509EB3A5A7FD0D8A4F8364AFBDCB5', 'b')
        c = FakeRouter('$253DFF1838A2B7782BE7735F74E50090D46CA1BC', 'c')
        tor.routers['$E11D2B2269CC25E67CA6C9FB5843497539A74FD0'] = a
        tor.routers['$50DD343021E509EB3A5A7FD0D8A4F8364AFBDCB5'] = b
        tor.routers['$253DFF1838A2B7782BE7735F74E50090D46CA1BC'] = c

        circuit = Circuit(tor)
        circuit.listen(tor)

        circuit.update('123 EXTENDED $E11D2B2269CC25E67CA6C9FB5843497539A74FD0=eris,$50DD343021E509EB3A5A7FD0D8A4F8364AFBDCB5=venus,$253DFF1838A2B7782BE7735F74E50090D46CA1BC=chomsky PURPOSE=GENERAL'.split())

        self.assertEqual(3, len(circuit.path))
        d0 = circuit.close()
        # we already pretended that Tor answered "OK" to the
        # CLOSECIRCUIT call (see close_circuit() in FakeTorController
        # above) however the circuit isn't "really" closed yet...
        self.assertTrue(not d0.called)
        # not unit-test-y? shouldn't probably delve into internals I
        # suppose...
        self.assertTrue(circuit._closing_deferred is not None)

        # if we try to close it again (*before* the actual close has
        # succeeded!) we should also still be waiting.
        d1 = circuit.close()
        self.assertTrue(not d1.called)
        # ...and this Deferred should *not* be the same as the first
        self.assertTrue(d0 is not d1)

        # simulate that Tor has really closed the circuit for us
        # this should cause our Deferred to callback
        circuit.update('123 CLOSED $E11D2B2269CC25E67CA6C9FB5843497539A74FD0=eris,$50DD343021E509EB3A5A7FD0D8A4F8364AFBDCB5=venus,$253DFF1838A2B7782BE7735F74E50090D46CA1BC=chomsky PURPOSE=GENERAL REASON=FINISHED'.split())

        # if we close *after* the close has succeeded, then we should
        # immediately "succeed"
        d2 = circuit.close()
        self.assertTrue(d1.called)

        # confirm that our circuit callback has been triggered already
        self.assertRaises(
            defer.AlreadyCalledError,
            d0.callback,
            "should have been called already"
        )
        return defer.DeferredList([d0, d1, d2])

    def test_is_built(self):
        tor = FakeTorController()
        a = FakeRouter('$E11D2B2269CC25E67CA6C9FB5843497539A74FD0', 'a')
        b = FakeRouter('$50DD343021E509EB3A5A7FD0D8A4F8364AFBDCB5', 'b')
        c = FakeRouter('$253DFF1838A2B7782BE7735F74E50090D46CA1BC', 'c')
        tor.routers['$E11D2B2269CC25E67CA6C9FB5843497539A74FD0'] = a
        tor.routers['$50DD343021E509EB3A5A7FD0D8A4F8364AFBDCB5'] = b
        tor.routers['$253DFF1838A2B7782BE7735F74E50090D46CA1BC'] = c

        circuit = Circuit(tor)
        circuit.listen(tor)

        circuit.update('123 EXTENDED $E11D2B2269CC25E67CA6C9FB5843497539A74FD0=eris,$50DD343021E509EB3A5A7FD0D8A4F8364AFBDCB5=venus,$253DFF1838A2B7782BE7735F74E50090D46CA1BC=chomsky PURPOSE=GENERAL'.split())
        built0 = circuit.is_built
        built1 = circuit.when_built()

        self.assertTrue(built0 is not built1)
        self.assertFalse(built0.called)
        self.assertFalse(built1.called)

        circuit.update('123 BUILT $E11D2B2269CC25E67CA6C9FB5843497539A74FD0=eris,$50DD343021E509EB3A5A7FD0D8A4F8364AFBDCB5=venus,$253DFF1838A2B7782BE7735F74E50090D46CA1BC=chomsky PURPOSE=GENERAL'.split())

        # create callback when we're alread in BUILT; should be
        # callback'd already
        built2 = circuit.when_built()

        self.assertTrue(built2 is not built1)
        self.assertTrue(built2 is not built0)
        self.assertTrue(built0.called)
        self.assertTrue(built1.called)
        self.assertTrue(built2.called)
        self.assertTrue(built0.result == circuit)
        self.assertTrue(built1.result == circuit)
        self.assertTrue(built2.result == circuit)

    def test_is_built_errback(self):
        tor = FakeTorController()
        a = FakeRouter('$E11D2B2269CC25E67CA6C9FB5843497539A74FD0', 'a')
        tor.routers['$E11D2B2269CC25E67CA6C9FB5843497539A74FD0'] = a

        state = TorState(tor)
        circuit = Circuit(tor)
        circuit.listen(tor)

        circuit.update('123 EXTENDED $E11D2B2269CC25E67CA6C9FB5843497539A74FD0=eris PURPOSE=GENERAL'.split())
        state.circuit_new(circuit)
        d = circuit.when_built()

        called = []

        def err(f):
            called.append(f)
            return None
        d.addErrback(err)

        state.circuit_closed(circuit, REASON='testing')

        self.assertEqual(1, len(called))
        self.assertTrue(isinstance(called[0], Failure))
        self.assertTrue('testing' in str(called[0].value))
        return d

    def test_stream_success(self):
        tor = FakeTorController()
        a = FakeRouter('$E11D2B2269CC25E67CA6C9FB5843497539A74FD0', 'a')
        tor.routers['$E11D2B2269CC25E67CA6C9FB5843497539A74FD0'] = a

        circuit = Circuit(tor)
        reactor = Mock()

        circuit.stream_via(
            reactor, 'torproject.org', 443, None,
            use_tls=True,
        )

    def test_circuit_web_agent(self):
        tor = FakeTorController()
        a = FakeRouter('$E11D2B2269CC25E67CA6C9FB5843497539A74FD0', 'a')
        tor.routers['$E11D2B2269CC25E67CA6C9FB5843497539A74FD0'] = a

        circuit = Circuit(tor)
        reactor = Mock()

        # just testing this doesn't cause an exception
        circuit.web_agent(reactor)<|MERGE_RESOLUTION|>--- conflicted
+++ resolved
@@ -1,10 +1,7 @@
 import datetime
-<<<<<<< HEAD
-=======
 import ipaddress
 from mock import patch
 
->>>>>>> 99a75899
 from twisted.trial import unittest
 from twisted.internet import defer
 from twisted.python.failure import Failure
@@ -12,20 +9,12 @@
 from zope.interface import implementer
 
 from txtorcon import Circuit
-<<<<<<< HEAD
-
-=======
->>>>>>> 99a75899
 from txtorcon import Stream
 from txtorcon import TorControlProtocol
 from txtorcon import TorState
 from txtorcon import Router
 from txtorcon.router import hexIdFromHash
-<<<<<<< HEAD
-from txtorcon.circuit import TorCircuitEndpoint
-=======
 from txtorcon.circuit import TorCircuitEndpoint, _get_circuit_attacher
->>>>>>> 99a75899
 from txtorcon.interface import IRouterContainer
 from txtorcon.interface import ICircuitListener
 from txtorcon.interface import ICircuitContainer
@@ -108,27 +97,6 @@
 
 class TestCircuitEndpoint(unittest.TestCase):
 
-<<<<<<< HEAD
-    def test_attach(self):
-        @implementer(ICircuitContainer)
-        class FakeContainer(object):
-            pass
-        container = FakeContainer()
-        stream = Stream(container)
-        circuit = Mock()
-        target_endpoint = Mock()
-        reactor = Mock()
-        state = Mock()
-        addr = Mock()
-        addr.host = 'foo.com'
-        got_source = defer.succeed(addr)
-
-        endpoint = TorCircuitEndpoint(
-            reactor, state, circuit, target_endpoint, got_source,
-        )
-
-        endpoint.attach_stream(stream, [])
-=======
     @defer.inlineCallbacks
     def test_attach(self):
 
@@ -201,7 +169,6 @@
         attacher = yield _get_circuit_attacher(reactor, state)
         attacher.attach_stream_failure(stream, None)
         # no assert; just making sure this doesn't explode
->>>>>>> 99a75899
 
 
 class CircuitTests(unittest.TestCase):
