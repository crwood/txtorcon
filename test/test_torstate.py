--- conflicted
+++ resolved
@@ -347,14 +347,11 @@
         self.state.add_attacher(attacher, FakeReactor(self))
         self.state._stream_update("76 CLOSED 0 www.example.com:0 REASON=DONE")
 
-<<<<<<< HEAD
-=======
     def test_attacher_error_handler(self):
         # make sure error-handling "does something" that isn't blowing up
         with patch('sys.stdout'):
             TorState(self.protocol)._attacher_error(Failure(RuntimeError("quote")))
 
->>>>>>> 99a75899
     def test_stream_update(self):
         # we use a circuit ID of 0 so it doesn't try to look anything
         # up but it's not really correct to have a SUCCEEDED w/o a
