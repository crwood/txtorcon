--- conflicted
+++ resolved
@@ -405,16 +405,11 @@
         self.protocol._do_authenticate('''PROTOCOLINFO 1
 AUTH METHODS=COOKIE,HASHEDPASSWORD COOKIEFILE="{}"
 VERSION Tor="0.2.2.35"
-<<<<<<< HEAD
 OK'''.format(unexisting_file))
         self.assertEqual(
             self.transport.value(),
             b'AUTHENTICATE ' + b2a_hex(b'foo') + b'\r\n',
         )
-=======
-OK''' % unexisting_file)
-        self.assertEqual(self.transport.value(), 'AUTHENTICATE %s\r\n' % "foo".encode("hex"))
->>>>>>> 47b164e7
 
     def test_authenticate_password_when_safecookie_unavailable(self):
         unexisting_file = __file__ + "-unexisting"
