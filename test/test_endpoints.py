--- conflicted
+++ resolved
@@ -36,14 +36,11 @@
 from txtorcon import TorOnionAddress
 from txtorcon.util import NoOpProtocolFactory
 from txtorcon.endpoints import get_global_tor                       # FIXME
-<<<<<<< HEAD
+from txtorcon.endpoints import _HAVE_TLS
 from txtorcon.endpoints import EphemeralHiddenServiceClient
 from txtorcon.circuit import TorCircuitEndpoint
 from txtorcon.controller import Tor
 from txtorcon.socks import _TorSocksFactory
-=======
-from txtorcon.endpoints import _HAVE_TLS
->>>>>>> 47b164e7
 
 from . import util
 
@@ -810,26 +807,11 @@
         This test is equivalent to txsocksx's
         TestSOCKS4ClientEndpoint.test_clientConnectionFailed
         """
-<<<<<<< HEAD
-        config = Mock()
-        config.SocksPort = ['9050']
-        ggt.return_value = config
-        endpoint = TorClientEndpoint(
-            reactor=Mock(),
-            host='host',
-            port=0,
-            socks_endpoint=FakeTorSocksEndpoint(
-                Mock(), '127.0.0.1', 9050,
-                failure=Failure(ConnectionRefusedError()),
-            )
-        )
-=======
         args = "host123"
         kw = dict()
         kw['failure'] = Failure(ConnectionRefusedError())
         tor_endpoint = FakeTorSocksEndpoint(*args, **kw)
         endpoint = TorClientEndpoint('', 0, socks_endpoint=tor_endpoint)
->>>>>>> 47b164e7
         d = endpoint.connect(None)
         return self.assertFailure(d, ConnectionRefusedError)
 
@@ -837,19 +819,6 @@
         """
         Same as above, but with a username/password.
         """
-<<<<<<< HEAD
-        endpoint = TorClientEndpoint(
-            reactor=Mock(),
-            host='invalid host',
-            port=0,
-            socks_endpoint=FakeTorSocksEndpoint(
-                Mock(), '127.0.0.1', 0,
-                failure=Failure(ConnectionRefusedError())
-            ),
-            socks_username='billy',
-            socks_password='s333cure',
-        )
-=======
         args = "fakehost"
         kw = dict()
         kw['failure'] = Failure(ConnectionRefusedError())
@@ -858,7 +827,6 @@
             'invalid host', 0,
             socks_username='billy', socks_password='s333cure',
             socks_endpoint = tor_endpoint)
->>>>>>> 47b164e7
         d = endpoint.connect(None)
         return self.assertFailure(d, ConnectionRefusedError)
 
@@ -873,11 +841,8 @@
 
         self.assertEqual(ep.host, 'timaq4ygg2iegci7.onion')
         self.assertEqual(ep.port, 80)
-<<<<<<< HEAD
-=======
         # XXX what's "the Twisted way" to get the port out here?
         self.assertEqual(ep.socks_endpoint._port, 9050)
->>>>>>> 47b164e7
 
     def test_parser_user_password(self):
         epstring = 'tor:host=torproject.org:port=443' + \
@@ -886,12 +851,8 @@
 
         self.assertEqual(ep.host, 'torproject.org')
         self.assertEqual(ep.port, 443)
-<<<<<<< HEAD
         self.assertEqual(ep._socks_username, 'foo')
         self.assertEqual(ep._socks_password, 'bar')
-=======
-        self.assertEqual(ep.socks_username, 'foo')
-        self.assertEqual(ep.socks_password, 'bar')
 
     def test_default_factory(self):
         """
@@ -904,11 +865,9 @@
         endpoint = TorClientEndpoint('', 0, socks_endpoint=tor_endpoint)
         endpoint.connect(Mock)
         self.assertEqual(tor_endpoint.transport.value(), '\x05\x01\x00')
->>>>>>> 47b164e7
 
     @patch.object(_TorSocksFactory, "protocol", FakeSocksProto)
     @defer.inlineCallbacks
-<<<<<<< HEAD
     def test_happy_path(self):
         """
         We can actually connect.
@@ -919,7 +878,7 @@
 
         proto = yield ep.connect(Mock())
         self.assertTrue(proto is not None)
-=======
+
     def test_success(self, socks5_factory):
         ep = MagicMock()
         gold_proto = object()
@@ -1084,5 +1043,4 @@
         name, args, kw = calls[0]
         self.assertEqual("connectTCP", name)
         self.assertEqual("localhost", args[0])
-        self.assertEqual(9050, args[1])
->>>>>>> 47b164e7
+        self.assertEqual(9050, args[1])