--- conflicted
+++ resolved
@@ -3,10 +3,7 @@
 import tempfile
 from mock import patch
 from unittest import skipIf
-<<<<<<< HEAD
-=======
 import ipaddress
->>>>>>> eb829a30
 
 from twisted.trial import unittest
 from twisted.internet import defer
@@ -22,13 +19,10 @@
 from txtorcon.util import maybe_ip_addr
 from txtorcon.util import unescape_quoted_string
 from txtorcon.util import available_tcp_port
-<<<<<<< HEAD
 from txtorcon.util import version_at_least
 from txtorcon.util import default_control_port
 from txtorcon.util import _Listener, _ListenerCollection
 from txtorcon.util import observable
-=======
->>>>>>> eb829a30
 
 
 class FakeState:
@@ -280,7 +274,6 @@
 
 class TestIpAddr(unittest.TestCase):
 
-<<<<<<< HEAD
     @patch('txtorcon.util.ipaddress')
     def test_create_ipaddr0(self, ipaddr):
         maybe_ip_addr('1.2.3.4')
@@ -291,10 +284,6 @@
             raise ValueError('testing')
         ipaddr.ip_address.side_effect = foo
         maybe_ip_addr('1.2.3.4')
-=======
-    def test_create_ipaddr(self):
-        ip = maybe_ip_addr('1.2.3.4')
-        self.assertTrue(isinstance(ip, ipaddress.IPv4Address))
 
     @patch('txtorcon.util.ipaddress')
     def test_create_ipaddr_fail(self, ipaddr):
@@ -303,7 +292,6 @@
         ipaddr.ip_address.side_effect = foo
         ip = maybe_ip_addr('1.2.3.4')
         self.assertTrue(isinstance(ip, type('1.2.3.4')))
->>>>>>> eb829a30
 
 
 class TestUnescapeQuotedString(unittest.TestCase):
