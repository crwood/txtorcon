import os
import shutil
import tempfile
import functools
from six import StringIO
from mock import Mock, patch

from zope.interface import implementer, directlyProvides
from twisted.trial import unittest
from twisted.test import proto_helpers
from twisted.internet import defer
from twisted.internet.interfaces import IReactorCore

from txtorcon import TorProtocolError
from txtorcon import ITorControlProtocol
from txtorcon import TorProcessProtocol
from txtorcon import TorConfig
from txtorcon import DEFAULT_VALUE
from txtorcon import HiddenService
from txtorcon import launch
from txtorcon import TorNotFound
from txtorcon import torconfig

<<<<<<< HEAD
from txtorcon.onion import parse_client_keys
from txtorcon.onion import AuthenticatedHiddenService
from txtorcon.onion import FilesystemHiddenService
from txtorcon.onion import IOnionService  # XXX interfaces.py
from txtorcon.torconfig import CommaList
=======
from txtorcon.torconfig import parse_client_keys
from txtorcon.torconfig import CommaList
from txtorcon.torconfig import launch_tor
>>>>>>> 99a75899


@implementer(ITorControlProtocol)     # actually, just get_info_raw
class FakeControlProtocol:
    """
    This is a little weird, but in most tests the answer at the top of
    the list is sent back immediately in an already-called
    Deferred. However, if the answer list is empty at the time of the
    call, instead the returned Deferred is added to the pending list
    and answer_pending() may be called to have the next Deferred
    fire. (see test_slutty_postbootstrap for an example).

    It is done this way in case we need to have some other code run
    between the get_conf (or whatever) and the callback -- if the
    Deferred is already-fired when get_conf runs, there's a Very Good
    Chance (always?) that the callback just runs right away.
    """

    def __init__(self, answers):
        self.answers = answers
        self.pending = []
        self.post_bootstrap = defer.succeed(self)
        self.on_disconnect = defer.Deferred()
        self.sets = []
        self.events = {}  #: event type -> callback
        self.pending_events = {}  #: event type -> list
        self.is_owned = -1
        self.commands = []
        self.version = "0.2.8.0"

    def queue_command(self, cmd):
        d = defer.Deferred()
        self.commands.append((cmd, d))
        return d

    def event_happened(self, event_type, *args):
        '''
        Use this in your tests to send 650 events when an event-listener
        is added.  XXX Also if we've *already* added one? Do that if
        there's a use-case for it
        '''
        if event_type in self.events:
            self.events[event_type](*args)
        elif event_type in self.pending_events:
            self.pending_events[event_type].append(args)
        else:
            self.pending_events[event_type] = [args]

    def answer_pending(self, answer):
        d = self.pending[0]
        self.pending = self.pending[1:]
        d.callback(answer)

    def get_info_raw(self, info):
        if len(self.answers) == 0:
            d = defer.Deferred()
            self.pending.append(d)
            return d

        d = defer.succeed(self.answers[0])
        self.answers = self.answers[1:]
        return d

    @defer.inlineCallbacks
    def get_info_incremental(self, info, cb):
        text = yield self.get_info_raw(info)
        for line in text.split('\r\n'):
            cb(line)
        defer.returnValue('')  # FIXME uh....what's up at torstate.py:350?

    def get_conf(self, info):
        if len(self.answers) == 0:
            d = defer.Deferred()
            self.pending.append(d)
            return d

        d = defer.succeed(self.answers[0])
        self.answers = self.answers[1:]
        return d

    get_conf_raw = get_conf  # up to test author ensure the answer is a raw string

    def set_conf(self, *args):
        for i in range(0, len(args), 2):
            self.sets.append((args[i], args[i + 1]))
        return defer.succeed('')

    def add_event_listener(self, nm, cb):
        self.events[nm] = cb
        if nm in self.pending_events:
            for event in self.pending_events[nm]:
                cb(*event)

    def remove_event_listener(self, nm, cb):
        del self.events[nm]


class CheckAnswer:

    def __init__(self, test, ans):
        self.answer = ans
        self.test = test

    def __call__(self, x):
        self.test.assertEqual(x, self.answer)


class ConfigTests(unittest.TestCase):

    def setUp(self):
        self.protocol = FakeControlProtocol([])

    def test_boolean_parse_error(self):
        self.protocol.answers.append('config/names=\nfoo Boolean')
        self.protocol.answers.append({'foo': 'bar'})
        cfg = TorConfig(self.protocol)
        return self.assertFailure(cfg.post_bootstrap, ValueError)

    def test_create(self):

        @implementer(ITorControlProtocol)
        class FakeProtocol(object):
            post_bootstrap = defer.succeed(None)

            def add_event_listener(*args, **kw):
                pass

            def get_info_raw(*args, **kw):
                return defer.succeed('config/names=')
        TorConfig.from_protocol(FakeProtocol())

    def test_contains(self):
        cfg = TorConfig()
        cfg.ControlPort = 4455
        self.assertTrue('ControlPort' in cfg)

    def test_boolean_parser(self):
        self.protocol.answers.append('config/names=\nfoo Boolean\nbar Boolean')
        self.protocol.answers.append({'foo': '0'})
        self.protocol.answers.append({'bar': '1'})
        # FIXME does a Tor controller only ever send "0" and "1" for
        # true/false? Or do we need to accept others?

        conf = TorConfig(self.protocol)
        self.assertTrue(conf.foo is False)
        self.assertTrue(conf.bar is True)

    def test_save_boolean(self):
        self.protocol.answers.append('config/names=\nfoo Boolean\nbar Boolean')
        self.protocol.answers.append({'foo': '0'})
        self.protocol.answers.append({'bar': '1'})

        conf = TorConfig(self.protocol)

        # save some boolean value
        conf.foo = True
        conf.bar = False
        conf.save()
        self.assertEqual(set(self.protocol.sets),
                         set([('foo', 1), ('bar', 0)]))

    def test_read_boolean_after_save(self):
        self.protocol.answers.append('config/names=\nfoo Boolean\nbar Boolean')
        self.protocol.answers.append({'foo': '0'})
        self.protocol.answers.append({'bar': '1'})

        conf = TorConfig(self.protocol)

        # save some boolean value
        conf.foo = True
        conf.bar = False
        conf.save()
        self.assertTrue(conf.foo is True, msg="foo not True: %s" % conf.foo)
        self.assertTrue(conf.bar is False, msg="bar not False: %s" % conf.bar)

    def test_save_boolean_with_strange_values(self):
        self.protocol.answers.append('config/names=\nfoo Boolean\nbar Boolean')
        self.protocol.answers.append({'foo': '0'})
        self.protocol.answers.append({'bar': '1'})

        conf = TorConfig(self.protocol)
        # save some non-boolean value
        conf.foo = "Something True"
        conf.bar = 0
        conf.save()
        self.assertEqual(set(self.protocol.sets),
                         set([('foo', 1), ('bar', 0)]))

    def test_boolean_auto_parser(self):
        self.protocol.answers.append(
            'config/names=\nfoo Boolean+Auto\nbar Boolean+Auto\nbaz Boolean+Auto'
        )
        self.protocol.answers.append({'foo': '0'})
        self.protocol.answers.append({'bar': '1'})
        self.protocol.answers.append({'baz': 'auto'})

        conf = TorConfig(self.protocol)
        self.assertTrue(conf.foo is 0)
        self.assertTrue(conf.bar is 1)
        self.assertTrue(conf.baz is -1)

    def test_save_boolean_auto(self):
        self.protocol.answers.append(
            'config/names=\nfoo Boolean+Auto\nbar Boolean+Auto\nbaz Boolean+Auto\nqux Boolean+Auto'
        )
        self.protocol.answers.append({'foo': '1'})
        self.protocol.answers.append({'bar': '1'})
        self.protocol.answers.append({'baz': '1'})
        self.protocol.answers.append({'qux': '1'})

        conf = TorConfig(self.protocol)
        conf.foo = 1
        conf.bar = 0
        conf.baz = True
        conf.qux = -1
        conf.save()
        self.assertEqual(set(self.protocol.sets),
                         set([('foo', 1),
                              ('bar', 0),
                              ('baz', 1),
                              ('qux', 'auto')]))
        self.assertTrue(conf.foo is 1)
        self.assertTrue(conf.bar is 0)
        self.assertTrue(conf.baz is 1)
        self.assertTrue(conf.qux is -1)

    def test_save_invalid_boolean_auto(self):
        self.protocol.answers.append(
            'config/names=\nfoo Boolean+Auto'
        )
        self.protocol.answers.append({'foo': '1'})

        conf = TorConfig(self.protocol)
        for value in ('auto', 'True', 'False', None):
            try:
                conf.foo = value
            except (ValueError, TypeError):
                pass
            else:
                self.fail("Invalid value '%s' allowed" % value)
            conf.save()
            self.assertEqual(self.protocol.sets, [])

    def test_string_parser(self):
        self.protocol.answers.append('config/names=\nfoo String')
        self.protocol.answers.append({'foo': 'bar'})
        conf = TorConfig(self.protocol)
        self.assertEqual(conf.foo, 'bar')

    def test_int_parser(self):
        self.protocol.answers.append('config/names=\nfoo Integer')
        self.protocol.answers.append({'foo': '123'})
        conf = TorConfig(self.protocol)
        self.assertEqual(conf.foo, 123)

    def test_int_validator(self):
        self.protocol.answers.append('config/names=\nfoo Integer')
        self.protocol.answers.append({'foo': '123'})
        conf = TorConfig(self.protocol)

        conf.foo = 2.33
        conf.save()
        self.assertEqual(conf.foo, 2)

        conf.foo = '1'
        conf.save()
        self.assertEqual(conf.foo, 1)

        conf.foo = '-100'
        conf.save()
        self.assertEqual(conf.foo, -100)

        conf.foo = 0
        conf.save()
        self.assertEqual(conf.foo, 0)

        conf.foo = '0'
        conf.save()
        self.assertEqual(conf.foo, 0)

        for value in ('no', 'Not a value', None):
            try:
                conf.foo = value
            except (ValueError, TypeError):
                pass
            else:
                self.fail("No excpetion thrown")

    def test_int_parser_error(self):
        self.protocol.answers.append('config/names=\nfoo Integer')
        self.protocol.answers.append({'foo': '123foo'})
        cfg = TorConfig(self.protocol)
        self.assertFailure(cfg.post_bootstrap, ValueError)

    def test_int_parser_error_2(self):
        self.protocol.answers.append('config/names=\nfoo Integer')
        self.protocol.answers.append({'foo': '1.23'})
        cfg = TorConfig(self.protocol)
        return self.assertFailure(cfg.post_bootstrap, ValueError)

    def test_linelist_parser(self):
        self.protocol.answers.append('config/names=\nfoo LineList')
        self.protocol.answers.append({'foo': 'bar\nbaz'})
        conf = TorConfig(self.protocol)
        self.assertEqual(conf.foo, ['bar', 'baz'])

    def test_listlist_parser_with_list(self):
        self.protocol.answers.append('config/names=\nfoo LineList')
        self.protocol.answers.append({'foo': [1, 2, 3]})

        conf = TorConfig(self.protocol)
        self.assertEqual(conf.foo, ['1', '2', '3'])

    def test_float_parser(self):
        self.protocol.answers.append('config/names=\nfoo Float')
        self.protocol.answers.append({'foo': '1.23'})
        conf = TorConfig(self.protocol)
        self.assertEqual(conf.foo, 1.23)

    def test_float_parser_error(self):
        self.protocol.answers.append('config/names=\nfoo Float')
        self.protocol.answers.append({'foo': '1.23fff'})
        cfg = TorConfig(self.protocol)
        return self.assertFailure(cfg.post_bootstrap, ValueError)

    def test_list(self):
        self.protocol.answers.append('config/names=\nbing CommaList')
        self.protocol.answers.append({'bing': 'foo,bar,baz'})
        conf = TorConfig(self.protocol)
        self.assertEqual(conf.config['bing'], ['foo', 'bar', 'baz'])
        # self.assertEqual(conf.bing, ['foo','bar','baz'])

    def test_single_list(self):
        self.protocol.answers.append('config/names=\nbing CommaList')
        self.protocol.answers.append({'bing': 'foo'})
        conf = TorConfig(self.protocol)
        self.assertTrue(conf.post_bootstrap.called)
        self.assertEqual(conf.config['bing'], ['foo'])

    def test_multi_list_space(self):
        self.protocol.answers.append('config/names=\nbing CommaList')
        self.protocol.answers.append({'bing': 'foo, bar , baz'})
        conf = TorConfig(self.protocol)
        self.assertEqual(conf.bing, ['foo', 'bar', 'baz'])

    def test_descriptor_access(self):
        self.protocol.answers.append('config/names=\nbing CommaList')
        self.protocol.answers.append({'bing': 'foo,bar'})

        conf = TorConfig(self.protocol)
        self.assertEqual(conf.config['bing'], ['foo', 'bar'])
        self.assertEqual(conf.bing, ['foo', 'bar'])

        self.protocol.answers.append('250 OK')
        conf.bing = ['a', 'b']
        self.assertEqual(conf.bing, ['foo', 'bar'])

        d = conf.save()

        def confirm(conf):
            self.assertEqual(conf.config['bing'], ['a', 'b'])
            self.assertEqual(conf.bing, ['a', 'b'])

        d.addCallbacks(confirm, self.fail)
        return d

    def test_unknown_descriptor(self):
        self.protocol.answers.append('config/names=\nbing CommaList')
        self.protocol.answers.append({'bing': 'foo'})

        conf = TorConfig(self.protocol)
        try:
            conf.foo
            self.assertTrue(False)
        except KeyError as e:
            self.assertTrue('foo' in str(e))

    def test_invalid_parser(self):
        self.protocol.answers.append(
            'config/names=\nSomethingExciting NonExistantParserType'
        )
        cfg = TorConfig(self.protocol)
        return self.assertFailure(cfg.post_bootstrap, RuntimeError)

    def test_iteration(self):
        conf = TorConfig()
        conf.SOCKSPort = 9876
        conf.save()
        x = list(conf)
        self.assertEqual(x, ['SOCKSPort'])
        conf.save()

    def test_get_type(self):
        self.protocol.answers.append(
            'config/names=\nSomethingExciting CommaList\nHiddenServices Dependant'
        )
        self.protocol.answers.append({'SomethingExciting': 'a,b'})
        conf = TorConfig(self.protocol)

<<<<<<< HEAD
=======
        from txtorcon.torconfig import HiddenService
>>>>>>> 99a75899
        self.assertEqual(conf.get_type('SomethingExciting'), CommaList)
        self.assertEqual(conf.get_type('HiddenServices'), FilesystemHiddenService)

    def test_immediate_hiddenservice_append(self):
        '''issue #88. we check that a .append(hs) works on a blank TorConfig'''
        conf = TorConfig()
        hs = HiddenService(conf, '/dev/null', ['80 127.0.0.1:1234'])
        conf.HiddenServices.append(hs)
        self.assertEqual(len(conf.HiddenServices), 1)
        self.assertEqual(conf.HiddenServices[0], hs)

    def foo(self, *args):
        print("FOOO", args)

    def test_slutty_postbootstrap(self):
        # test that doPostbootstrap still works in "slutty" mode
        self.protocol.answers.append('config/names=\nORPort Port')
        # we can't answer right away, or we do all the _do_setup
        # callbacks before _setup_ is set -- but we need to do an
        # answer callback after that to trigger this bug

        conf = TorConfig(self.protocol)
        self.assertTrue('_setup_' in conf.__dict__)
        self.protocol.answer_pending({'ORPort': 1})

    def test_immediate_bootstrap(self):
        self.protocol.post_bootstrap = None
        self.protocol.answers.append('config/names=\nfoo Boolean')
        self.protocol.answers.append({'foo': '0'})
        conf = TorConfig(self.protocol)
        self.assertTrue('foo' in conf.config)

    def test_multiple_orports(self):
        self.protocol.post_bootstrap = None
        self.protocol.answers.append('config/names=\nOrPort CommaList')
        self.protocol.answers.append({'OrPort': '1234'})
        conf = TorConfig(self.protocol)
        conf.OrPort = ['1234', '4321']
        conf.save()
        self.assertEqual(self.protocol.sets, [('OrPort', '1234'),
                                              ('OrPort', '4321')])

    def test_set_multiple(self):
        self.protocol.answers.append('config/names=\nAwesomeKey String')
        self.protocol.answers.append({'AwesomeKey': 'foo'})

        conf = TorConfig(self.protocol)
        conf.awesomekey
        conf.awesomekey = 'baz'
        self.assertTrue(conf.needs_save())
        conf.awesomekey = 'nybble'
        conf.awesomekey = 'pac man'

        conf.save()

        self.assertEqual(len(self.protocol.sets), 1)
        self.assertEqual(self.protocol.sets[0], ('AwesomeKey', 'pac man'))

    def test_log_double_save(self):
        self.protocol.answers.append(
            'config/names=\nLog LineList\nFoo String'''
        )
        self.protocol.answers.append(
            {'Log': 'notice file /var/log/tor/notices.log'}
        )
        self.protocol.answers.append({'Foo': 'foo'})
        conf = TorConfig(self.protocol)

        conf.log.append('info file /tmp/foo.log')
        conf.foo = 'bar'
        self.assertTrue(conf.needs_save())
        conf.save()
        conf.save()  # just for the code coverage...

        self.assertTrue(not conf.needs_save())
        self.protocol.sets = []
        conf.save()
        self.assertEqual(self.protocol.sets, [])

    def test_set_save_modify(self):
        self.protocol.answers.append('config/names=\nLog LineList')
        self.protocol.answers.append(
            {'Log': 'notice file /var/log/tor/notices.log'}
        )
        conf = TorConfig(self.protocol)

        conf.log = []
        self.assertTrue(conf.needs_save())
        conf.save()

        conf.log.append('notice file /tmp/foo.log')
        self.assertTrue(conf.needs_save())

    def test_proper_sets(self):
        self.protocol.answers.append('config/names=\nLog LineList')
        self.protocol.answers.append({'Log': 'foo'})

        conf = TorConfig(self.protocol)
        conf.log.append('bar')
        conf.save()

        self.assertEqual(len(self.protocol.sets), 2)
        self.assertEqual(self.protocol.sets[0], ('Log', 'foo'))
        self.assertEqual(self.protocol.sets[1], ('Log', 'bar'))

    @defer.inlineCallbacks
    def test_attach_protocol(self):
        self.protocol.answers.append('config/names=\nLog LineList')
        self.protocol.answers.append({'Log': 'foo'})

        conf = TorConfig()
        d = conf.attach_protocol(self.protocol)
        yield d

        conf.log.append('bar')
        yield conf.save()

        self.assertEqual(len(self.protocol.sets), 2)
        self.assertEqual(self.protocol.sets[0], ('Log', 'foo'))
        self.assertEqual(self.protocol.sets[1], ('Log', 'bar'))

    def test_attach_protocol_but_already_have_one(self):
        conf = TorConfig(self.protocol)
        self.assertRaises(RuntimeError, conf.attach_protocol, self.protocol)

    def test_no_confchanged_event(self):
        conf = TorConfig(self.protocol)
        self.protocol.add_event_listener = Mock(side_effect=RuntimeError)
        d = defer.Deferred()
        self.protocol.get_info_raw = Mock(return_value=d)
        conf.bootstrap()
        # this should log a message, do we really care what?

    def test_attribute_access(self):
        conf = TorConfig(self.protocol)
        self.assertNotIn('_slutty_', conf.__dict__)
        self.assertNotIn('foo', conf)


class LogTests(unittest.TestCase):

    def setUp(self):
        self.protocol = FakeControlProtocol([])
        self.protocol.answers.append('config/names=\nLog LineList''')
        self.protocol.answers.append(
            {'Log': 'notice file /var/log/tor/notices.log'}
        )

    def test_log_set(self):
        conf = TorConfig(self.protocol)

        conf.log.append('info file /tmp/foo.log')
        self.assertTrue(conf.needs_save())
        conf.save()

        self.assertEqual(
            self.protocol.sets[0],
            ('Log', 'notice file /var/log/tor/notices.log')
        )
        self.assertEqual(
            self.protocol.sets[1],
            ('Log', 'info file /tmp/foo.log')
        )

    def test_log_set_capital(self):
        conf = TorConfig(self.protocol)

        conf.Log.append('info file /tmp/foo.log')
        self.assertTrue(conf.needs_save())
        conf.save()

        self.assertEqual(
            self.protocol.sets[0],
            ('Log', 'notice file /var/log/tor/notices.log')
        )
        self.assertEqual(
            self.protocol.sets[1],
            ('Log', 'info file /tmp/foo.log')
        )

    def test_log_set_index(self):
        conf = TorConfig(self.protocol)

        conf.log[0] = 'info file /tmp/foo.log'
        self.assertTrue(conf.needs_save())
        conf.save()

        self.assertEqual(
            self.protocol.sets[0],
            ('Log', 'info file /tmp/foo.log')
        )

    def test_log_set_slice(self):
        conf = TorConfig(self.protocol)

        conf.log[0:1] = ['info file /tmp/foo.log']
        self.assertTrue(conf.needs_save())
        conf.save()

        self.assertEqual(1, len(self.protocol.sets))
        self.assertEqual(
            self.protocol.sets[0],
            ('Log', 'info file /tmp/foo.log')
        )

    def test_log_set_pop(self):
        conf = TorConfig(self.protocol)

        self.assertEqual(len(conf.log), 1)
        conf.log.pop()
        self.assertTrue(conf.needs_save())
        conf.save()

        self.assertEqual(len(conf.log), 0)
        self.assertEqual(len(self.protocol.sets), 0)

    def test_log_set_extend(self):
        conf = TorConfig(self.protocol)

        self.assertEqual(len(conf.log), 1)
        conf.log.extend(['info file /tmp/foo'])
        self.assertTrue(conf.needs_save())
        conf.save()

        self.assertEqual(len(conf.log), 2)
        self.assertEqual(len(self.protocol.sets), 2)
        self.assertEqual(
            self.protocol.sets[0],
            ('Log', 'notice file /var/log/tor/notices.log')
        )
        self.assertEqual(
            self.protocol.sets[1],
            ('Log', 'info file /tmp/foo')
        )

    def test_log_set_insert(self):
        conf = TorConfig(self.protocol)

        self.assertEqual(len(conf.log), 1)
        conf.log.insert(0, 'info file /tmp/foo')
        self.assertTrue(conf.needs_save())
        conf.save()

        self.assertEqual(len(conf.log), 2)
        self.assertEqual(len(self.protocol.sets), 2)
        self.assertEqual(
            self.protocol.sets[1],
            ('Log', 'notice file /var/log/tor/notices.log')
        )
        self.assertEqual(
            self.protocol.sets[0],
            ('Log', 'info file /tmp/foo')
        )

    def test_log_set_remove(self):
        conf = TorConfig(self.protocol)

        self.assertEqual(len(conf.log), 1)
        conf.log.remove('notice file /var/log/tor/notices.log')
        self.assertTrue(conf.needs_save())
        conf.save()

        self.assertEqual(len(conf.log), 0)
        self.assertEqual(len(self.protocol.sets), 0)

    def test_log_set_multiple(self):
        conf = TorConfig(self.protocol)

        self.assertEqual(len(conf.log), 1)
        conf.log[0] = 'foo'
        self.assertTrue(conf.needs_save())
        conf.log[0] = 'heavy'
        conf.log[0] = 'round'
        conf.save()

        self.assertEqual(len(self.protocol.sets), 1)
        self.assertEqual(self.protocol.sets[0], ('Log', 'round'))

    def test_set_wrong_object(self):
        conf = TorConfig(self.protocol)
        self.assertTrue(conf.post_bootstrap.called)
        try:
            conf.log = ('this', 'is', 'a', 'tuple')
            self.fail()
        except ValueError as e:
            self.assertTrue('Not valid' in str(e))


class EventTests(unittest.TestCase):

    def test_conf_changed(self):
        control = FakeControlProtocol([])
        config = TorConfig(control)
        self.assertTrue('CONF_CHANGED' in control.events)

        control.events['CONF_CHANGED']('Foo=bar\nBar')
        self.assertEqual(len(config.config), 2)
        self.assertEqual(config.Foo, 'bar')
        self.assertEqual(config.Bar, DEFAULT_VALUE)

    def test_conf_changed_parsed(self):
        '''
        Create a configuration which holds boolean types. These types
        have to be parsed as booleans.
        '''
        protocol = FakeControlProtocol([])
        protocol.answers.append('config/names=\nFoo Boolean\nBar Boolean')
        protocol.answers.append({'Foo': '0'})
        protocol.answers.append({'Bar': '1'})

        config = TorConfig(protocol)
        # Initial value is not tested here
        protocol.events['CONF_CHANGED']('Foo=1\nBar=0')

        msg = "Foo is not True: %r" % config.Foo
        self.assertTrue(config.Foo is True, msg=msg)

        msg = "Foo is not False: %r" % config.Bar
        self.assertTrue(config.Bar is False, msg=msg)

    def test_conf_changed_invalid_values(self):
        protocol = FakeControlProtocol([])
        protocol.answers.append('config/names=\nFoo Integer\nBar Integer')
        protocol.answers.append({'Foo': '0'})
        protocol.answers.append({'Bar': '1'})

<<<<<<< HEAD
=======
        # Doing It For The Side Effects. Hoo boy.
>>>>>>> 99a75899
        TorConfig(protocol)
        # Initial value is not tested here
        try:
            protocol.events['CONF_CHANGED']('Foo=INVALID\nBar=VALUES')
        except (ValueError, TypeError):
            pass
        else:
            self.fail("No excpetion thrown")


class CreateTorrcTests(unittest.TestCase):

    def test_create_torrc(self):
        config = TorConfig()
        config.SocksPort = 1234
        config.hiddenservices = [
            HiddenService(config, '/some/dir', ['80 127.0.0.1:1234'],
                          ['auth'], 2, True)
        ]
        config.Log = ['80 127.0.0.1:80', '90 127.0.0.1:90']
        config.save()
        torrc = config.create_torrc()
        lines = torrc.split('\n')
        lines.sort()
        torrc = '\n'.join(lines).strip()
        self.assertEqual(torrc, '''HiddenServiceAuthorizeClient auth
HiddenServiceDir /some/dir
HiddenServicePort 80 127.0.0.1:1234
HiddenServiceVersion 2
Log 80 127.0.0.1:80
Log 90 127.0.0.1:90
SocksPort 1234''')


class SocksEndpointTests(unittest.TestCase):

    def setUp(self):
        self.reactor = Mock()
        self.config = TorConfig()
        self.config.SocksPort = []

    def test_nothing_configurd(self):
        with self.assertRaises(Exception) as ctx:
            self.config.socks_endpoint(self.reactor, '1234')
        self.assertTrue('No SOCKS ports configured' in str(ctx.exception))

    def test_default(self):
        self.config.SocksPort = ['1234', '4321']
        ep = self.config.socks_endpoint(self.reactor)

        factory = Mock()
        ep.connect(factory)
        self.assertEqual(1, len(self.reactor.mock_calls))
        call = self.reactor.mock_calls[0]
        self.assertEqual('connectTCP', call[0])
        self.assertEqual('127.0.0.1', call[1][0])
        self.assertEqual(1234, call[1][1])

    def test_explicit_host(self):
        self.config.SocksPort = ['127.0.0.20:1234']
        ep = self.config.socks_endpoint(self.reactor)

        factory = Mock()
        ep.connect(factory)
        self.assertEqual(1, len(self.reactor.mock_calls))
        call = self.reactor.mock_calls[0]
        self.assertEqual('connectTCP', call[0])
        self.assertEqual('127.0.0.20', call[1][0])
        self.assertEqual(1234, call[1][1])

    def test_something_not_configured(self):
        self.config.SocksPort = ['1234', '4321']
        with self.assertRaises(Exception) as ctx:
            self.config.socks_endpoint(self.reactor, '1111')
        self.assertTrue('No SOCKSPort configured' in str(ctx.exception))

    def test_unix_socks(self):
        self.config.SocksPort = ['unix:/foo']
        self.config.socks_endpoint(self.reactor, 'unix:/foo')

    def test_with_options(self):
        self.config.SocksPort = ['9150 IPv6Traffic PreferIPv6 KeepAliveIsolateSOCKSAuth']
        ep = self.config.socks_endpoint(self.reactor, 9150)

        factory = Mock()
        ep.connect(factory)
        self.assertEqual(1, len(self.reactor.mock_calls))
        call = self.reactor.mock_calls[0]
        self.assertEqual('connectTCP', call[0])
        self.assertEqual('127.0.0.1', call[1][0])
        self.assertEqual(9150, call[1][1])

    def test_with_options_in_ask(self):
        self.config.SocksPort = ['9150 IPv6Traffic PreferIPv6 KeepAliveIsolateSOCKSAuth']

        with self.assertRaises(Exception) as ctx:
            self.config.socks_endpoint(self.reactor,
                                       '9150 KeepAliveIsolateSOCKSAuth')
        self.assertTrue("Can't specify options" in str(ctx.exception))


class CreateSocksEndpointTests(unittest.TestCase):

    def setUp(self):
        self.reactor = Mock()
        self.config = TorConfig()
        self.config.SocksPort = []
        self.config.bootstrap = defer.succeed(self.config)

    @defer.inlineCallbacks
    def test_create_default_no_ports(self):
        with self.assertRaises(Exception) as ctx:
            yield self.config.create_socks_endpoint(self.reactor, None)
        self.assertTrue('no SocksPorts configured' in str(ctx.exception))

    @defer.inlineCallbacks
    def test_create_default(self):
        self.config.SocksPort = ['9150']
        ep = yield self.config.create_socks_endpoint(self.reactor, None)

        factory = Mock()
        ep.connect(factory)
        self.assertEqual(1, len(self.reactor.mock_calls))
        call = self.reactor.mock_calls[0]
        self.assertEqual('connectTCP', call[0])
        self.assertEqual('127.0.0.1', call[1][0])
        self.assertEqual(9150, call[1][1])

    @defer.inlineCallbacks
    def test_create_tcp(self):
        ep = yield self.config.create_socks_endpoint(
            self.reactor, "9050",
        )

        factory = Mock()
        ep.connect(factory)
        self.assertEqual(1, len(self.reactor.mock_calls))
        call = self.reactor.mock_calls[0]
        self.assertEqual('connectTCP', call[0])
        self.assertEqual('127.0.0.1', call[1][0])
        self.assertEqual(9050, call[1][1])

    @defer.inlineCallbacks
    def test_create_error_on_save(self):
        self.config.SocksPort = []

        def boom(*args, **kw):
            raise TorProtocolError(551, "Something bad happened")

        with patch.object(TorConfig, 'save', boom):
            with self.assertRaises(Exception) as ctx:
                yield self.config.create_socks_endpoint(self.reactor, 'unix:/foo')
        err = str(ctx.exception)
        self.assertTrue('error from Tor' in err)
        self.assertTrue('specific ownership/permissions requirements' in err)


class HiddenServiceTests(unittest.TestCase):

    def setUp(self):
        self.protocol = FakeControlProtocol([])
        self.protocol.answers.append('''config/names=
HiddenServiceOptions Virtual
HiddenServiceVersion Dependant
HiddenServiceDirGroupReadable Dependant
HiddenServiceAuthorizeClient Dependant''')

    @defer.inlineCallbacks
    def test_options_hidden(self):
        self.protocol.answers.append(
            'HiddenServiceDir=/fake/path\nHiddenServicePort=80 '
            '127.0.0.1:1234\nHiddenServiceDirGroupReadable=1\n'
        )

        conf = TorConfig(self.protocol)
        yield conf.post_bootstrap
        self.assertTrue(conf.post_bootstrap.called)
        self.assertTrue('HiddenServiceOptions' not in conf.config)
        self.assertTrue('HiddenServices' in conf.config)
        self.assertEqual(len(conf.HiddenServices), 1)

        self.assertTrue(not conf.needs_save())
        conf.hiddenservices.append(
            HiddenService(conf, '/some/dir', ['80 127.0.0.1:2345'], ['auth'], 2, True)
        )
        conf.hiddenservices[0].ports.append('443 127.0.0.1:443')
        self.assertTrue(conf.needs_save())
        conf.save()

        self.assertEqual(len(self.protocol.sets), 9)
        self.assertEqual(self.protocol.sets[0], ('HiddenServiceDir', '/fake/path'))
        self.assertEqual(self.protocol.sets[1], ('HiddenServiceDirGroupReadable', '1'))
        self.assertEqual(self.protocol.sets[2], ('HiddenServicePort', '80 127.0.0.1:1234'))
        self.assertEqual(self.protocol.sets[3], ('HiddenServicePort', '443 127.0.0.1:443'))
        self.assertEqual(self.protocol.sets[4], ('HiddenServiceDir', '/some/dir'))
        self.assertEqual(self.protocol.sets[5], ('HiddenServiceDirGroupReadable', '1'))
        self.assertEqual(self.protocol.sets[6], ('HiddenServicePort', '80 127.0.0.1:2345'))
        self.assertEqual(self.protocol.sets[7], ('HiddenServiceVersion', '2'))
        self.assertEqual(self.protocol.sets[8], ('HiddenServiceAuthorizeClient', 'auth'))

    def test_api(self):
        self.assertTrue(
            IOnionService.implementedBy(HiddenService)
        )

    def test_save_no_protocol(self):
        conf = TorConfig()
        conf.HiddenServices = [HiddenService(conf, '/fake/path', ['80 127.0.0.1:1234'])]
        conf.save()

    def test_two_hidden_services_before_save(self):
        conf = TorConfig()
        conf.HiddenServices = [HiddenService(conf, '/fake/path', ['80 127.0.0.1:1234'])]
        conf.HiddenServices.append(HiddenService(conf, '/fake/path/two', ['1234 127.0.0.1:1234']))
        conf.save()
        self.assertEqual(2, len(conf.HiddenServices))

    def test_onion_keys(self):
        # FIXME test without crapping on filesystem
        d = tempfile.mkdtemp()
        self.protocol.answers.append('HiddenServiceDir={}\n'.format(d))

        try:
            with open(os.path.join(d, 'private_key'), 'w') as f:
                f.write('private')
            with open(os.path.join(d, 'hostname'), 'w') as f:
                f.write('blarglyfoo.onion descriptor-cookie # client: hungry\n')
            with open(os.path.join(d, 'client_keys'), 'w') as f:
                f.write('client-name hungry\ndescriptor-cookie omnomnom\nclient-key')
                f.write('''
-----BEGIN RSA PRIVATE KEY-----
Z2Tur2c8UP8zxIoWfSVAi0Ahx+Ou8yKrlCGxYuFiRw==
-----END RSA PRIVATE KEY-----''')

            conf = TorConfig(self.protocol)
            hs = AuthenticatedHiddenService(conf, d, [])

            self.assertEqual(1, len(hs.client_names()))
            self.assertTrue('hungry' in hs.client_names())
            onion = hs.get_client('hungry')
            self.assertEqual(onion.hostname, 'blarglyfoo.onion')
            self.assertEqual(onion.private_key, 'RSA1024:Z2Tur2c8UP8zxIoWfSVAi0Ahx+Ou8yKrlCGxYuFiRw==')
#            self.assertEqual(len(onion.client_keys), 1)
#            self.assertEqual(onion.client_keys[0].name, 'hungry')
#            self.assertEqual(onion.client_keys[0].cookie, 'omnomnom')
#            self.assertEqual(onion.client_keys[0].key, None)

        finally:
            shutil.rmtree(d, ignore_errors=True)

    def test_single_client(self):
        # FIXME test without crapping on filesystem
        self.protocol.answers.append('HiddenServiceDir=/fake/path\n')
        d = tempfile.mkdtemp()

        try:
            with open(os.path.join(d, 'hostname'), 'w') as f:
                f.write('gobledegook\n')

            conf = TorConfig(self.protocol)
            hs = HiddenService(conf, d, [])
            self.assertTrue('gobledegook' == hs.hostname)

        finally:
            shutil.rmtree(d, ignore_errors=True)

    def test_stealth_clients(self):
        # FIXME test without crapping on filesystem
        d = tempfile.mkdtemp()
        self.protocol.answers.append('HiddenServiceDir={}\n'.format(d))

        try:
            with open(os.path.join(d, 'hostname'), 'w') as f:
                f.write('oniona.onion cookiea # client: foo\n')
                f.write('onionb.onion cookieb # client: bar\n')

            conf = TorConfig(self.protocol)
            hs = AuthenticatedHiddenService(conf, d, [])

            self.assertEqual(2, len(hs.client_names()))
            self.assertTrue('foo' in hs.client_names())
            self.assertEqual('oniona.onion', hs.get_client('foo').hostname)
            self.assertEqual('cookiea', hs.get_client('foo').auth_token)

            self.assertTrue('bar' in hs.client_names())
            self.assertEqual('onionb.onion', hs.get_client('bar').hostname)
            self.assertEqual('cookieb', hs.get_client('bar').auth_token)

        finally:
            shutil.rmtree(d, ignore_errors=True)

    def test_modify_hidden_service(self):
        self.protocol.answers.append('HiddenServiceDir=/fake/path\nHiddenServicePort=80 127.0.0.1:1234\n')

        conf = TorConfig(self.protocol)
        conf.hiddenservices[0].version = 3
        self.assertTrue(conf.needs_save())

    def test_add_hidden_service_to_empty_config(self):
        conf = TorConfig()
        h = HiddenService(conf, '/fake/path', ['80 127.0.0.1:1234'], '', 3)
        conf.HiddenServices.append(h)
        self.assertEqual(len(conf.hiddenservices), 1)
        self.assertEqual(h, conf.hiddenservices[0])
        self.assertTrue(conf.needs_save())

    def test_multiple_append(self):
        conf = TorConfig()
        h0 = HiddenService(conf, '/fake/path', ['80 127.0.0.1:1234'], '', 3)
        h1 = HiddenService(conf, '/fake/path', ['90 127.0.0.1:4321'], '', 3)
        h2 = HiddenService(conf, '/fake/path', ['90 127.0.0.1:5432'], '', 3, True)
        conf.hiddenservices = [h0]
        conf.hiddenservices.append(h1)
        conf.hiddenservices.append(h2)
        self.assertEqual(len(conf.hiddenservices), 3)
        self.assertEqual(h0, conf.hiddenservices[0])
        self.assertEqual(h1, conf.hiddenservices[1])
        self.assertEqual(h2, conf.hiddenservices[2])
        self.assertTrue(conf.needs_save())

    def test_multiple_startup_services(self):
        d = tempfile.mkdtemp()
        with open(os.path.join(d, 'hostname'), 'w') as f:
            f.write('oniona.onion cookiea # client: foo\n')
        conf = TorConfig(FakeControlProtocol(['config/names=']))
        conf._setup_hidden_services('''HiddenServiceDir={}
HiddenServicePort=80 127.0.0.1:1234
HiddenServiceVersion=2
HiddenServiceAuthorizeClient=basic foo
HiddenServiceDir=/some/other/fake/path
HiddenServicePort=80 127.0.0.1:1234
HiddenServicePort=90 127.0.0.1:2345'''.format(d))

        self.assertEqual(len(conf.hiddenservices), 2)
#        self.assertEqual(conf.hiddenservices[0].dir, '/fake/path')
#        self.assertEqual(conf.hiddenservices[0].version, 2)
#        self.assertEqual(len(conf.hiddenservices[0].authorize_client), 1)
#        self.assertEqual(conf.hiddenservices[0].authorize_client, 'basic')
        self.assertEqual(len(conf.hiddenservices[0].ports), 1)
        self.assertEqual(conf.hiddenservices[0].ports[0], '80 127.0.0.1:1234')

        self.assertEqual(conf.hiddenservices[1].dir, '/some/other/fake/path')
        self.assertEqual(len(conf.hiddenservices[1].ports), 2)
        self.assertEqual(conf.hiddenservices[1].ports[0], '80 127.0.0.1:1234')
        self.assertEqual(conf.hiddenservices[1].ports[1], '90 127.0.0.1:2345')

    def test_hidden_service_parse_error(self):
        conf = TorConfig(FakeControlProtocol(['config/names=']))
        try:
            conf._setup_hidden_services('''FakeHiddenServiceKey=foo''')
            self.fail()
        except RuntimeError as e:
            self.assertTrue('parse' in str(e))

    def test_hidden_service_directory_absolute_path(self):
        conf = TorConfig(FakeControlProtocol(['config/names=']))
        conf._setup_hidden_services('HiddenServiceDir=/fake/path/../path')
        self.assertEqual(len(self.flushWarnings()), 1)

    def test_hidden_service_same_directory(self):
        conf = TorConfig(FakeControlProtocol(['config/names=']))
        servicelines = '''HiddenServiceDir=/fake/path
HiddenServiceDir=/fake/path'''
        self.assertRaises(RuntimeError, conf._setup_hidden_services, servicelines)

        conf = TorConfig()
        conf.HiddenServices = [HiddenService(conf, '/fake/path', ['80 127.0.0.1:1234'])]
        conf.HiddenServices.append(HiddenService(conf, '/fake/path', ['80 127.0.0.1:2345']))
        self.assertTrue(conf.needs_save())
        self.assertRaises(RuntimeError, conf.save)

        conf = TorConfig()
        conf.HiddenServices = [HiddenService(conf, '/fake/path', ['80 127.0.0.1:1234'])]
        conf.HiddenServices.append(HiddenService(conf, '/fake/path/two', ['80 127.0.0.1:1234']))
        self.assertTrue(conf.needs_save())
        conf.save()
        conf.hiddenservices[1].dir = '/fake/path'
        self.assertTrue(conf.needs_save())
        self.assertRaises(RuntimeError, conf.save)

    def test_multiple_modify_hidden_service(self):
        self.protocol.answers.append('HiddenServiceDir=/fake/path\nHiddenServicePort=80 127.0.0.1:1234\n')

        conf = TorConfig(self.protocol)
        self.assertTrue(self.protocol.post_bootstrap.called)
        self.assertTrue(conf.post_bootstrap is None or conf.post_bootstrap.called)
        self.assertEqual(len(conf.hiddenservices), 1)
        self.assertTrue(conf.hiddenservices[0]._config)
        conf.hiddenservices[0].version = 3
        self.assertTrue(conf.needs_save())
        conf.hiddenservices[0].version = 4
        conf.hiddenservices[0].version = 5

        self.assertEqual(conf.hiddenservices[0].version, 5)
        conf.save()
        self.assertEqual(len(self.protocol.sets), 3)
        self.assertEqual(self.protocol.sets[0], ('HiddenServiceDir', '/fake/path'))
        self.assertEqual(self.protocol.sets[1], ('HiddenServicePort', '80 127.0.0.1:1234'))
        self.assertEqual(self.protocol.sets[2], ('HiddenServiceVersion', '5'))

    def test_set_save_modify(self):
        self.protocol.answers.append('')

        conf = TorConfig(self.protocol)

        conf.hiddenservices = [HiddenService(conf, '/fake/path', ['80 127.0.0.1:1234'], '', 3)]
        self.assertTrue(conf.needs_save())
        conf.save()

        self.assertEqual(len(conf.hiddenservices), 1)
        self.assertEqual(conf.hiddenservices[0].dir, '/fake/path')
        self.assertEqual(conf.hiddenservices[0].version, 3)
        self.assertEqual(0, len(conf.hiddenservices[0].authorize_client))
        conf.hiddenservices[0].ports = ['123 127.0.0.1:4321']
        conf.save()

        self.assertTrue(not conf.needs_save())
        conf.hiddenservices[0].ports.append('90 127.0.0.1:2345')
        self.assertTrue(conf.needs_save())


class IteratorTests(unittest.TestCase):
    def test_iterate_torconfig(self):
        cfg = TorConfig()
        cfg.FooBar = 'quux'
        cfg.save()
        cfg.Quux = 'blimblam'

        keys = sorted([k for k in cfg])

        self.assertEqual(['FooBar', 'Quux'], keys)
<<<<<<< HEAD
=======


class LegacyLaunchTorTests(unittest.TestCase):
    """
    Test backwards-compatibility on launch_tor()
    """

    @patch('txtorcon.controller.find_tor_binary', return_value=None)
    @patch('twisted.python.deprecate.warn')
    @defer.inlineCallbacks
    def test_happy_path(self, warn, ftb):
        self.transport = proto_helpers.StringTransport()

        class Connector:
            def __call__(self, proto, trans):
                proto._set_valid_events('STATUS_CLIENT')
                proto.makeConnection(trans)
                proto.post_bootstrap.callback(proto)
                return proto.post_bootstrap

        self.protocol = FakeControlProtocol([])
        trans = Mock()
        trans.protocol = self.protocol
        creator = functools.partial(Connector(), self.protocol, self.transport)
        reactor = Mock()
        config = Mock()
        fake_tor = Mock()
        fake_tor.process = TorProcessProtocol(creator)

        with patch('txtorcon.controller.launch', return_value=fake_tor) as launch:
            directlyProvides(reactor, IReactorCore)
            tpp = yield launch_tor(
                config,
                reactor,
                connection_creator=creator
            )
            self.assertEqual(1, len(launch.mock_calls))
            self.assertTrue(
                isinstance(tpp, TorProcessProtocol)
            )
            self.assertIs(tpp, fake_tor.process)
        calls = warn.mock_calls
        self.assertEqual(1, len(calls))
        self.assertEqual(calls[0][1][1], DeprecationWarning)
>>>>>>> 99a75899


class ErrorTests(unittest.TestCase):
    @patch('txtorcon.controller.find_tor_binary', return_value=None)
    @defer.inlineCallbacks
    def test_no_tor_binary(self, ftb):
        self.transport = proto_helpers.StringTransport()

        class Connector:
            def __call__(self, proto, trans):
                proto._set_valid_events('STATUS_CLIENT')
                proto.makeConnection(trans)
                proto.post_bootstrap.callback(proto)
                return proto.post_bootstrap

        self.protocol = FakeControlProtocol([])
        trans = Mock()
        trans.protocol = self.protocol
        creator = functools.partial(Connector(), self.protocol, self.transport)
        reactor = Mock()
        directlyProvides(reactor, IReactorCore)
        try:
            yield launch(
                reactor,
                connection_creator=creator
            )
            self.fail()

        except TorNotFound:
            pass  # success!


# the RSA keys have been shortened below for readability
keydata = '''client-name bar
descriptor-cookie O4rQyZ+IJr2PNHUdeXi0nA==
client-key
-----BEGIN RSA PRIVATE KEY-----
MIICXQIBAAKBgQC1R/bPGTWnpGJpNCfT1KIfFq1QEGHz4enKSEKUDkz1CSEPOMGS
bV37dfqTuI4klsFvdUsR3NpYXLin9xRWvw1viKwAN0y8cv5totl4qMxO5i+zcfVh
bJiNvVv2EjfEyQaZfAy2PUfp/tAPYZMsyfps2DptWyNR
-----END RSA PRIVATE KEY-----
client-name foo
descriptor-cookie btlj4+RsWEkxigmlszInhQ==
client-key
-----BEGIN RSA PRIVATE KEY-----
MIICXgIBAAKBgQDdLdHU1fbABtFutOFtpdWQdv/9qG1OAc0r1TfaBtkPSNcLezcx
SThalIEnRFfejy0suOHmsqspruvn0FEflIEQvFWeXAPvXg==
-----END RSA PRIVATE KEY-----
client-name quux
descriptor-cookie asdlkjasdlfkjalsdkfffj==
'''


class HiddenServiceAuthTests(unittest.TestCase):

    def test_parse_client_keys(self):
        data = StringIO(keydata)

        clients = list(parse_client_keys(data))

        self.assertEqual(3, len(clients))
        self.assertEqual('bar', clients[0].name)
        self.assertEqual('O4rQyZ+IJr2PNHUdeXi0nA', clients[0].cookie)
        self.assertEqual('RSA1024:MIICXQIBAAKBgQC1R/bPGTWnpGJpNCfT1KIfFq1QEGHz4enKSEKUDkz1CSEPOMGSbV37dfqTuI4klsFvdUsR3NpYXLin9xRWvw1viKwAN0y8cv5totl4qMxO5i+zcfVhbJiNvVv2EjfEyQaZfAy2PUfp/tAPYZMsyfps2DptWyNR', clients[0].key)

        self.assertEqual('foo', clients[1].name)
        self.assertEqual('btlj4+RsWEkxigmlszInhQ', clients[1].cookie)
        self.assertEqual(clients[1].key, 'RSA1024:MIICXgIBAAKBgQDdLdHU1fbABtFutOFtpdWQdv/9qG1OAc0r1TfaBtkPSNcLezcxSThalIEnRFfejy0suOHmsqspruvn0FEflIEQvFWeXAPvXg==')

        self.assertEqual('quux', clients[2].name)
        self.assertEqual('asdlkjasdlfkjalsdkfffj', clients[2].cookie)
        self.assertEqual(None, clients[2].key)

    def test_parse_error(self):
        data = StringIO('client-name foo\nclient-name xxx\n')

        self.assertRaises(
            RuntimeError,
            parse_client_keys, data
        )


class EphemeralOnionServiceTest(unittest.TestCase):

    def setUp(self):
        self.config = Mock()

    def test_defaults(self):
        eph = torconfig.EphemeralHiddenService(self.config, ["80 localhost:80"])
        self.assertEqual(eph._ports, ["80 localhost:80"])

    def test_error_ports_external(self):
        with self.assertRaises(ValueError) as ctx:
            torconfig.EphemeralHiddenService(self.config, ["foo localhost:80"])
        self.assertTrue("external port isn't an in" in str(ctx.exception))

    def test_error_ports_internal(self):
        with self.assertRaises(ValueError) as ctx:
            torconfig.EphemeralHiddenService(self.config, ["80 localhost"])
        self.assertTrue("local address should be" in str(ctx.exception))

    def test_error_auth_not_supported(self):
        with self.assertRaises(ValueError) as ctx:
            torconfig.EphemeralHiddenService(self.config, ["80 localhost:80"], auth=["stuff"])
        self.assertTrue("authentication on ephemeral" in str(ctx.exception))

    def test_error_non_local_internal(self):
        with self.assertRaises(ValueError) as ctx:
            torconfig.EphemeralHiddenService(self.config, ["80 1.2.3.4:80"])
        self.assertTrue("should be a local address" in str(ctx.exception))

    def test_wrong_blob(self):
<<<<<<< HEAD
        with self.assertRaises(ValueError) as ctx:
            torconfig.EphemeralHiddenService(self.config, ["80 localhost:80", "foo"])
        self.assertTrue("should have exactly one space" in str(ctx.exception))

    # should support .add_to_tor for backwards compat?
    # if "no", ensure we have tests for this stuff elsewhere
    # also, ensure we can remove a service!
=======
        try:
            torconfig.EphemeralHiddenService("80 localhost:80", "foo")
            self.fail("should get exception")
        except RuntimeError:
            pass
>>>>>>> 99a75899

    def test_add(self):
        return
        eph = torconfig.EphemeralHiddenService(self.config, ["80 127.0.0.1:80"])
        proto = Mock()
        proto.queue_command = Mock(return_value="PrivateKey=blam\nServiceID=ohai")
        eph.add_to_tor(proto)

        self.assertEqual("blam", eph.private_key)
        self.assertEqual("ohai.onion", eph.hostname)

    @defer.inlineCallbacks
    def test_descriptor_wait(self):
        proto = Mock()
        proto.queue_command = Mock(return_value=defer.succeed("PrivateKey=blam\nServiceID=ohai\n"))
        self.config.tor_protocol = proto
        self.config.EphemeralOnionServices = []

        d = torconfig.EphemeralHiddenService.create(
            config=self.config,
            ports=["80 127.0.0.1:80"],
        )
        # extract the "hs_desc" callback that was registered
        cb = proto.method_calls[0][1][1]

        # Tor doesn't actually provide the .onion, but we can test it anyway
        cb('UPLOAD ohai UNKNOWN somehsdir')
        cb('UPLOADED UNKNOWN UNKNOWN somehsdir')

        eph = yield d

        self.assertEqual("blam", eph.private_key)
        self.assertEqual("ohai.onion", eph.hostname)
        self.assertTrue(eph in self.config.EphemeralOnionServices)

    def test_remove(self):
        return
        eph = torconfig.EphemeralHiddenService(self.config, ["80 127.0.0.1:80"])
        eph.hostname = 'foo.onion'
        proto = Mock()
        proto.queue_command = Mock(return_value="OK")

        eph.remove_from_tor(proto)

    @defer.inlineCallbacks
    def test_remove_error(self):
        return
        eph = torconfig.EphemeralHiddenService(self.config, ["80 127.0.0.1:80"])
        eph.hostname = 'foo.onion'
        proto = Mock()
        proto.queue_command = Mock(return_value="it's not ok")

        try:
            yield eph.remove_from_tor(proto)
            self.fail("should have gotten exception")
        except RuntimeError:
            pass

    @defer.inlineCallbacks
    def test_failed_upload(self):
        proto = Mock()
        proto.queue_command = Mock(return_value=defer.succeed("PrivateKey=seekrit\nServiceID=42\n"))
        self.config.tor_protocol = proto
        self.config.EphemeralOnionServices = []

        d = torconfig.EphemeralHiddenService.create(
            config=self.config,
            ports=["80 127.0.0.1:80"],
        )

        # extract the hs_desc callback
        cb = proto.method_calls[0][1][1]

        # Tor leads with UPLOAD events for each attempt; we queue 2 of
        # these...
        cb('UPLOAD 42 UNKNOWN hsdir0')
        cb('UPLOAD 42 UNKNOWN hsdir1')

        # ...but fail them both
        cb('FAILED 42 UNKNOWN hsdir1 REASON=UPLOAD_REJECTED')
        cb('FAILED 42 UNKNOWN hsdir0 REASON=UPLOAD_REJECTED')

        with self.assertRaises(Exception) as ctx:
            yield d
        self.assertTrue('Failed to upload' in str(ctx.exception))

    @defer.inlineCallbacks
    def test_single_failed_upload(self):
        proto = Mock()
        proto.queue_command = Mock(return_value=defer.succeed("PrivateKey=seekrit\nServiceID=42\n"))
        self.config.tor_protocol = proto
        self.config.EphemeralOnionServices = []

        d = torconfig.EphemeralHiddenService.create(
            config=self.config,
            ports=["80 127.0.0.1:80"],
        )

        # get the event-listener callback that torconfig code added;
        # the last call [-1] was to add_event_listener; we want the
        # [1] arg of that
        cb = proto.method_calls[0][1][1]

        # Tor leads with UPLOAD events for each attempt; we queue 2 of
        # these...
        cb('UPLOAD 42 UNKNOWN hsdir0')
        cb('UPLOAD 42 UNKNOWN hsdir1')

        # ...then fail one
        cb('FAILED 42 UNKNOWN hsdir1 REASON=UPLOAD_REJECTED')
        # ...and succeed on the last.
        cb('UPLOADED 42 UNKNOWN hsdir0')

        eph = yield d
        self.assertEqual("seekrit", eph.private_key)
        self.assertEqual("42.onion", eph.hostname)
        self.assertTrue(d.called)<|MERGE_RESOLUTION|>--- conflicted
+++ resolved
@@ -21,17 +21,12 @@
 from txtorcon import TorNotFound
 from txtorcon import torconfig
 
-<<<<<<< HEAD
 from txtorcon.onion import parse_client_keys
 from txtorcon.onion import AuthenticatedHiddenService
 from txtorcon.onion import FilesystemHiddenService
 from txtorcon.onion import IOnionService  # XXX interfaces.py
 from txtorcon.torconfig import CommaList
-=======
-from txtorcon.torconfig import parse_client_keys
-from txtorcon.torconfig import CommaList
 from txtorcon.torconfig import launch_tor
->>>>>>> 99a75899
 
 
 @implementer(ITorControlProtocol)     # actually, just get_info_raw
@@ -431,10 +426,6 @@
         self.protocol.answers.append({'SomethingExciting': 'a,b'})
         conf = TorConfig(self.protocol)
 
-<<<<<<< HEAD
-=======
-        from txtorcon.torconfig import HiddenService
->>>>>>> 99a75899
         self.assertEqual(conf.get_type('SomethingExciting'), CommaList)
         self.assertEqual(conf.get_type('HiddenServices'), FilesystemHiddenService)
 
@@ -761,10 +752,7 @@
         protocol.answers.append({'Foo': '0'})
         protocol.answers.append({'Bar': '1'})
 
-<<<<<<< HEAD
-=======
         # Doing It For The Side Effects. Hoo boy.
->>>>>>> 99a75899
         TorConfig(protocol)
         # Initial value is not tested here
         try:
@@ -1196,8 +1184,6 @@
         keys = sorted([k for k in cfg])
 
         self.assertEqual(['FooBar', 'Quux'], keys)
-<<<<<<< HEAD
-=======
 
 
 class LegacyLaunchTorTests(unittest.TestCase):
@@ -1242,7 +1228,6 @@
         calls = warn.mock_calls
         self.assertEqual(1, len(calls))
         self.assertEqual(calls[0][1][1], DeprecationWarning)
->>>>>>> 99a75899
 
 
 class ErrorTests(unittest.TestCase):
@@ -1355,7 +1340,6 @@
         self.assertTrue("should be a local address" in str(ctx.exception))
 
     def test_wrong_blob(self):
-<<<<<<< HEAD
         with self.assertRaises(ValueError) as ctx:
             torconfig.EphemeralHiddenService(self.config, ["80 localhost:80", "foo"])
         self.assertTrue("should have exactly one space" in str(ctx.exception))
@@ -1363,13 +1347,6 @@
     # should support .add_to_tor for backwards compat?
     # if "no", ensure we have tests for this stuff elsewhere
     # also, ensure we can remove a service!
-=======
-        try:
-            torconfig.EphemeralHiddenService("80 localhost:80", "foo")
-            self.fail("should get exception")
-        except RuntimeError:
-            pass
->>>>>>> 99a75899
 
     def test_add(self):
         return
